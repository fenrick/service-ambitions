name: CI

on:
  push:
    branches: ["**"]
  pull_request:

jobs:
  lint-test:
    runs-on: ubuntu-latest
    steps:
      - uses: actions/checkout@v4
      - uses: actions/setup-python@v5
        with:
          python-version: '3.11'
      - name: Install dependencies
        run: |
<<<<<<< HEAD
          pip install poetry
          poetry install
=======
          pip install -r requirements.txt
          pip install black ruff pytest mypy bandit pip-audit
>>>>>>> 132235a2
      - name: Check formatting
        run: poetry run black --check .
      - name: Lint
<<<<<<< HEAD
        run: poetry run ruff check .
=======
        run: ruff check .
      - name: Type check
        run: mypy .
      - name: Security scan
        run: bandit -r . -ll
      - name: Dependency audit
        run: pip-audit
>>>>>>> 132235a2
      - name: Run tests
        run: poetry run pytest<|MERGE_RESOLUTION|>--- conflicted
+++ resolved
@@ -15,26 +15,17 @@
           python-version: '3.11'
       - name: Install dependencies
         run: |
-<<<<<<< HEAD
           pip install poetry
           poetry install
-=======
-          pip install -r requirements.txt
-          pip install black ruff pytest mypy bandit pip-audit
->>>>>>> 132235a2
       - name: Check formatting
         run: poetry run black --check .
       - name: Lint
-<<<<<<< HEAD
         run: poetry run ruff check .
-=======
-        run: ruff check .
       - name: Type check
         run: mypy .
       - name: Security scan
         run: bandit -r . -ll
       - name: Dependency audit
         run: pip-audit
->>>>>>> 132235a2
       - name: Run tests
         run: poetry run pytest