# Feature mapping

Map each feature for the {service_name} service at plateau {plateau} to relevant {mapping_labels} from the lists below.

Lists are provided as JSON arrays in code blocks. Each object contains `id`, `name`, and `description` fields. Use these lists only; do not invent or transform IDs.

{mapping_sections}

## Features (for review only; do not quote or cite in output)

{features}

## Matching approach

- Review all supplied materials (situational context, definitions, inspirations, service description, jobs to be done, customer types, and sample features) to understand how each feature supports the {service_name} service at this plateau.
- Use these inputs to select relevant IDs, but do not mention or cite any inputs in the output.
- Match on meaning, not just keywords. Prefer exact or closely aligned concepts over loose associations.
- If unsure, select fewer but accurate IDs rather than speculative matches.

## Instructions

- Each element must include:
  - "feature_id": the ID from the supplied features (use exact value and type).
  - Arrays for each of: {mapping_fields}.
- Selection rules for each array:
  - Include all relevant IDs found in the corresponding list(s).
  - Each array element must be an object with only one field: { "item": <ID> }.
  - Do not include weights, explanations, scores, or extra fields.
  - Do not invent IDs. Only use IDs present in the provided lists.
  - No limit on the number of returned items.
- Deduplicate within each array (no repeated IDs per feature).
- Preserve the original ID type (string vs number) and formatting (e.g., UUID hyphens).
- If a feature has no relevant IDs for a field, include an empty array for that field.
<<<<<<< HEAD
- Maintain terminology consistent with the situational context, definitions, and inspirations.
- Do not include any text outside the JSON object.
- Return ONLY valid JSON. No Markdown, no backticks, no commentary, no trailing commas.
- If you are about to include any text outside JSON, stop and return JSON only.
- The response must adhere strictly to the JSON schema provided below.

## Example output (illustrative structure; IDs here are placeholders)

```json
{
  "features": [
    {
      "feature_id": "feat-001",
      "technology": [{ "item": "tech-001" }, { "item": "tech-004" }]
    },
    {
      "feature_id": "feat-002",
      "technology": [{ "item": "tech-010" }]
    }
  ]
}
```

## Response structure

{schema}
```
=======
- Maintain terminology consistent with the situational context, definitions, and inspirations.
>>>>>>> 77f80503
<|MERGE_RESOLUTION|>--- conflicted
+++ resolved
@@ -31,34 +31,4 @@
 - Deduplicate within each array (no repeated IDs per feature).
 - Preserve the original ID type (string vs number) and formatting (e.g., UUID hyphens).
 - If a feature has no relevant IDs for a field, include an empty array for that field.
-<<<<<<< HEAD
-- Maintain terminology consistent with the situational context, definitions, and inspirations.
-- Do not include any text outside the JSON object.
-- Return ONLY valid JSON. No Markdown, no backticks, no commentary, no trailing commas.
-- If you are about to include any text outside JSON, stop and return JSON only.
-- The response must adhere strictly to the JSON schema provided below.
-
-## Example output (illustrative structure; IDs here are placeholders)
-
-```json
-{
-  "features": [
-    {
-      "feature_id": "feat-001",
-      "technology": [{ "item": "tech-001" }, { "item": "tech-004" }]
-    },
-    {
-      "feature_id": "feat-002",
-      "technology": [{ "item": "tech-010" }]
-    }
-  ]
-}
-```
-
-## Response structure
-
-{schema}
-```
-=======
-- Maintain terminology consistent with the situational context, definitions, and inspirations.
->>>>>>> 77f80503
+- Maintain terminology consistent with the situational context, definitions, and inspirations.