"""Command-line tool for generating service ambitions using a chat model."""

import argparse
import asyncio
import json
import logging
import os
from typing import Any, Dict, Iterator

<<<<<<< HEAD
from dotenv import load_dotenv  # type: ignore[import-not-found]
from langchain.chat_models import init_chat_model  # type: ignore[import-not-found]
from langchain_core.language_models.chat_models import (  # type: ignore[import-not-found]
    BaseChatModel,
)
from langchain_core.prompts import ChatPromptTemplate  # type: ignore[import-not-found]
from pydantic import BaseModel  # type: ignore[import-not-found]
=======
from dotenv import load_dotenv
from langchain_core.prompts import ChatPromptTemplate
from langchain_openai import ChatOpenAI
from pydantic import BaseModel
>>>>>>> b09e58fd

logger = logging.getLogger(__name__)


class AmbitionModel(BaseModel):
    """Structured ambitions response allowing arbitrary keys."""

    model_config = {"extra": "allow"}


def load_prompt(path: str) -> str:
    """Return the system prompt from ``path``.

    Args:
        path: Location of the prompt markdown file.

    Returns:
        The contents of the prompt file.

    Raises:
        FileNotFoundError: If the file does not exist.
        RuntimeError: If the file cannot be read.
    """

    try:
        with open(path, "r", encoding="utf-8") as file:
            return file.read()
    except FileNotFoundError:
        logger.error("Prompt file not found: %s", path)
        raise FileNotFoundError(
            f"Prompt file not found. Please create a {path} file in the current "
            "directory."
        ) from None
    except Exception as exc:  # pylint: disable=broad-except
        logger.error("Error reading prompt file %s: %s", path, exc)
        raise RuntimeError(
            f"An error occurred while reading the prompt file: {exc}"
        ) from exc


def load_services(path: str) -> Iterator[Dict[str, Any]]:
    """Yield services from ``path`` in JSON Lines format.

    Args:
        path: Location of the services JSONL file.

    Yields:
        Parsed service definitions.

    Raises:
        FileNotFoundError: If the file does not exist.
        RuntimeError: If any line cannot be parsed as JSON.
    """

    try:
        with open(path, "r", encoding="utf-8") as file:
            for line in file:
                line = line.strip()
                if not line:
                    continue
                yield json.loads(line)
    except FileNotFoundError:
        logger.error("Services file not found: %s", path)
        raise FileNotFoundError(
            f"Services file not found. Please create a {path} file in the current "
            "directory."
        ) from None
    except Exception as exc:  # pylint: disable=broad-except
        logger.error("Error reading services file %s: %s", path, exc)
        raise RuntimeError(
            f"An error occurred while reading the services file: {exc}"
        ) from exc


async def process_service(
    service: Dict[str, Any], model: BaseChatModel, prompt: str
) -> Dict[str, Any]:
    """Generate ambitions for ``service`` asynchronously.

    Args:
        service: Service definition.
        model: Chat model used to generate ambitions.
        prompt: System prompt string.

    Returns:
        Parsed JSON response from the model.
    """

    prompt_template = ChatPromptTemplate(
        [
            ("system", "{system_prompt}"),
            ("user", "{user_prompt}"),
        ]
    )
    chain = prompt_template | model.with_structured_output(AmbitionModel)

    service_details = json.dumps(service)
    try:
        result = await asyncio.to_thread(
            chain.invoke,
            {"system_prompt": prompt, "user_prompt": service_details},
        )
    except Exception as exc:  # pylint: disable=broad-except
        logger.error(
            "Model invocation failed for service %s: %s",
            service.get("name", "unknown"),
            exc,
        )
        raise
    return result.model_dump()


def main() -> None:
    """Parse arguments and generate ambitions for each service."""

    parser = argparse.ArgumentParser(description="Generate service ambitions")
    parser.add_argument(
        "--prompt-file", default="prompt.md", help="Path to the system prompt file"
    )
    parser.add_argument(
        "--prompt-id",
        help="Prompt template identifier. Overrides --prompt-file when provided.",
    )
    parser.add_argument(
        "--input-file",
        default="sample-services.jsonl",
        help="Path to the services JSONL file",
    )
    parser.add_argument(
        "--output-file", default="ambitions.jsonl", help="File to write the results"
    )
    parser.add_argument(
        "--model",
        default=os.getenv("MODEL", "o4-mini"),
        help="Chat model name. Can also be set via the MODEL env variable.",
    )
    parser.add_argument(
        "--response-format",
        default=os.getenv("RESPONSE_FORMAT"),
        help=(
            "Optional response format passed to ChatOpenAI. "
            "Can also be set via the RESPONSE_FORMAT env variable."
        ),
    )
    parser.add_argument(
        "--log-level",
        default=os.getenv("LOG_LEVEL", "INFO"),
        help="Logging level. Can also be set via the LOG_LEVEL env variable.",
    )
    parser.add_argument(
        "--concurrency",
        type=int,
        default=5,
        help="Number of services to process concurrently",
    )
    args = parser.parse_args()

    logging.basicConfig(level=getattr(logging, args.log_level.upper(), logging.INFO))

    load_dotenv()
    api_key = os.getenv("OPENAI_API_KEY")
    if not api_key:
        raise RuntimeError(
            "OPENAI_API_KEY is not set. Provide it via a .env file or a secret manager."
        )

    prompt_file = args.prompt_file
    if args.prompt_id:
        prompt_file = f"prompt-{args.prompt_id}.md"
    system_prompt = load_prompt(prompt_file)
    services = list(load_services(args.input_file))

    try:
        model_kwargs = {"model": args.model, "api_key": api_key}
        if args.response_format:
            model_kwargs["response_format"] = args.response_format
        model = ChatOpenAI(**model_kwargs)
    except Exception as exc:  # pylint: disable=broad-except
        logger.error("Failed to initialize model %s: %s", args.model, exc)
        raise

    try:
        output_file = open(args.output_file, "w", encoding="utf-8")
    except Exception as exc:  # pylint: disable=broad-except
        logger.error("Failed to open %s: %s", args.output_file, exc)
        raise

    async def process_all() -> None:
        semaphore = asyncio.Semaphore(args.concurrency)

        async def worker(service: Dict[str, Any]) -> None:
            async with semaphore:
                logger.info("Processing service %s", service.get("name", "unknown"))
                try:
                    result = await process_service(service, model, system_prompt)
                except Exception as exc:  # pylint: disable=broad-except
                    logger.error(
                        "Failed to process service %s: %s",
                        service.get("name", "unknown"),
                        exc,
                    )
                    return
                output_file.write(f"{json.dumps(result)}\n")

        await asyncio.gather(*(worker(service) for service in services))

    try:
        asyncio.run(process_all())
    except Exception as exc:  # pylint: disable=broad-except
        logger.error("Failed to write results to %s: %s", args.output_file, exc)
        raise
    finally:
        output_file.close()


if __name__ == "__main__":
    main()<|MERGE_RESOLUTION|>--- conflicted
+++ resolved
@@ -7,20 +7,13 @@
 import os
 from typing import Any, Dict, Iterator
 
-<<<<<<< HEAD
-from dotenv import load_dotenv  # type: ignore[import-not-found]
-from langchain.chat_models import init_chat_model  # type: ignore[import-not-found]
-from langchain_core.language_models.chat_models import (  # type: ignore[import-not-found]
+from dotenv import load_dotenv  
+from langchain.chat_models import init_chat_model 
+from langchain_core.language_models.chat_models import ( 
     BaseChatModel,
 )
-from langchain_core.prompts import ChatPromptTemplate  # type: ignore[import-not-found]
-from pydantic import BaseModel  # type: ignore[import-not-found]
-=======
-from dotenv import load_dotenv
-from langchain_core.prompts import ChatPromptTemplate
-from langchain_openai import ChatOpenAI
-from pydantic import BaseModel
->>>>>>> b09e58fd
+from langchain_core.prompts import ChatPromptTemplate  
+from pydantic import BaseModel 
 
 logger = logging.getLogger(__name__)
 
