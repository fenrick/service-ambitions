# SPDX-License-Identifier: MIT
"""Integration tests for CLI subcommands."""

import sys
from pathlib import Path
from types import SimpleNamespace

import cli.main as cli
from runtime.environment import RuntimeEnv


def _prepare_settings(_config: str | None = None):
    """Return minimal settings namespace for CLI tests."""

    return SimpleNamespace(
        log_level="INFO",
        logfire_token=None,
        diagnostics=False,
        strict_mapping=False,
        strict=False,
        model="openai:gpt-5",
        models=None,
        use_local_cache=True,
        cache_mode="read",
        cache_dir=Path(".cache"),
    )


def test_run_invokes_generator(monkeypatch):
    """The run subcommand should call the generator without enabling diagnostics."""

    called = {}

    async def fake_generate(args, transcripts_dir):
        called["args"] = args
        called["settings"] = RuntimeEnv.instance().settings

    monkeypatch.setattr(cli, "_cmd_generate_evolution", fake_generate)
    monkeypatch.setattr(cli, "load_settings", _prepare_settings)
    monkeypatch.setattr(cli, "_configure_logging", lambda *a, **k: None)
    monkeypatch.setattr(sys, "argv", ["main", "run", "--dry-run"])

    cli.main()

    assert called["args"].dry_run is True
    assert called["settings"].diagnostics is False


def test_validate_sets_dry_run(monkeypatch):
    """Validate subcommand performs a dry run by default."""

    called = {}

    async def fake_generate(args, transcripts_dir):
        called["args"] = args
        called["settings"] = RuntimeEnv.instance().settings

    monkeypatch.setattr(cli, "_cmd_generate_evolution", fake_generate)
    monkeypatch.setattr(cli, "load_settings", _prepare_settings)
    monkeypatch.setattr(cli, "_configure_logging", lambda *a, **k: None)
    monkeypatch.setattr(sys, "argv", ["main", "validate"])

    cli.main()

    assert called["args"].dry_run is True
    assert hasattr(called["args"], "transcripts_dir")
    assert called["args"].transcripts_dir is None


def test_cache_args_defaults(monkeypatch):
    """Cache CLI options default to read-only caching."""

    called = {}

    async def fake_generate(args, transcripts_dir):
        called["args"] = args
        called["settings"] = RuntimeEnv.instance().settings

    monkeypatch.setattr(cli, "_cmd_generate_evolution", fake_generate)
    monkeypatch.setattr(cli, "load_settings", _prepare_settings)
    monkeypatch.setattr(cli, "_configure_logging", lambda *a, **k: None)
    monkeypatch.setattr(sys, "argv", ["main", "run", "--dry-run"])

    cli.main()

    args = called["args"]
    settings = called["settings"]
    assert args.use_local_cache is None
    assert args.cache_mode is None
    assert args.cache_dir is None
    assert settings.use_local_cache is True
    assert settings.cache_mode == "read"
    assert settings.cache_dir == Path(".cache")


def test_cache_args_custom(monkeypatch):
    """Custom cache options propagate to runtime."""

    called = {}

    async def fake_generate(args, transcripts_dir):
        called["args"] = args
        called["settings"] = RuntimeEnv.instance().settings

    monkeypatch.setattr(cli, "_cmd_generate_evolution", fake_generate)
    monkeypatch.setattr(cli, "load_settings", _prepare_settings)
    monkeypatch.setattr(cli, "_configure_logging", lambda *a, **k: None)
    monkeypatch.setattr(
        sys,
        "argv",
        [
            "main",
            "run",
            "--dry-run",
            "--use-local-cache",
            "--cache-mode",
            "write",
            "--cache-dir",
            "/tmp/cache",
        ],
    )

    cli.main()

    args = called["args"]
    settings = called["settings"]
    assert args.use_local_cache is True
    assert args.cache_mode == "write"
    assert args.cache_dir == "/tmp/cache"
    assert settings.use_local_cache is True
    assert settings.cache_mode == "write"
    assert settings.cache_dir == Path("/tmp/cache")


def test_apply_args_to_settings_updates_settings():
    args = SimpleNamespace(
        model="m",
        descriptions_model=None,
        features_model=None,
        mapping_model=None,
        search_model=None,
        concurrency=3,
        strict_mapping=True,
        mapping_data_dir="/tmp/map",
        web_search=True,
        use_local_cache=False,
        cache_mode="off",
        cache_dir="/tmp/cache",
        strict=True,
    )
    settings = _prepare_settings()
    cli._apply_args_to_settings(args, settings)
    assert settings.model == "m"
    assert settings.concurrency == 3
    assert settings.strict_mapping is True
    assert settings.mapping_data_dir == Path("/tmp/map")
    assert settings.web_search is True
    assert settings.use_local_cache is False
    assert settings.cache_mode == "off"
    assert settings.cache_dir == Path("/tmp/cache")
    assert settings.strict is True


<<<<<<< HEAD
def test_version_flag_prints_version(monkeypatch, capsys):
    """`--version` should output the package version and exit."""

    monkeypatch.setattr(sys, "argv", ["main", "--version"])

    cli.main()

    out = capsys.readouterr().out
    assert "service-ambitions" in out


def test_diagnostics_flag_prints_environment(monkeypatch, capsys):
    """`--diagnostics` should output environment information."""

    monkeypatch.setattr(sys, "argv", ["main", "--diagnostics"])

    cli.main()

    out = capsys.readouterr().out
    assert "Python" in out
=======
def test_run_passes_config_path(monkeypatch, tmp_path):
    """Providing --config forwards the path to load_settings."""

    called: dict[str, str | None] = {}

    def _fake_settings(path=None):
        called["config"] = path
        return _prepare_settings()

    monkeypatch.setattr(cli, "load_settings", _fake_settings)
    monkeypatch.setattr(cli, "_cmd_generate_evolution", lambda *a, **k: None)
    monkeypatch.setattr(cli, "_configure_logging", lambda *a, **k: None)
    cfg = tmp_path / "alt.yaml"
    monkeypatch.setattr(sys, "argv", ["main", "run", "--dry-run", "--config", str(cfg)])

    cli.main()

    assert called["config"] == str(cfg)
>>>>>>> 0fc13bd8
<|MERGE_RESOLUTION|>--- conflicted
+++ resolved
@@ -161,7 +161,6 @@
     assert settings.strict is True
 
 
-<<<<<<< HEAD
 def test_version_flag_prints_version(monkeypatch, capsys):
     """`--version` should output the package version and exit."""
 
@@ -182,7 +181,7 @@
 
     out = capsys.readouterr().out
     assert "Python" in out
-=======
+
 def test_run_passes_config_path(monkeypatch, tmp_path):
     """Providing --config forwards the path to load_settings."""
 
@@ -200,5 +199,4 @@
 
     cli.main()
 
-    assert called["config"] == str(cfg)
->>>>>>> 0fc13bd8
+    assert called["config"] == str(cfg)