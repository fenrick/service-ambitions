"""Tests for the generate-evolution CLI subcommand."""

import argparse
import asyncio
import json
import sys
from types import SimpleNamespace

import pytest

import cli
from cli import _cmd_generate_evolution
from models import SCHEMA_VERSION, ServiceEvolution, ServiceInput


class DummyFactory:
    def __init__(self, *a, **k):
        pass

    def model_name(self, stage, override=None):
        return "m"

    def get(self, stage, override=None):
        return object()


cli.ModelFactory = DummyFactory


async def _noop_init_embeddings() -> None:
    """Test stub for ``init_embeddings``."""


cli.init_embeddings = _noop_init_embeddings


def test_generate_evolution_writes_results(tmp_path, monkeypatch) -> None:
    """_cmd_generate_evolution should write evolution results to disk."""
    input_path = tmp_path / "services.jsonl"
    output_path = tmp_path / "out.jsonl"
    input_path.write_text(
        json.dumps(
            {
                "service_id": "svc-1",
                "name": "svc",
                "description": "desc",
                "customer_type": "retail",
                "jobs_to_be_done": [{"name": "job"}],
            }
        )
        + "\n",
        encoding="utf-8",
    )

    class DummyAgent:
        def __init__(self, model, instructions):
            self.model = model
            self.instructions = instructions

    async def fake_generate(
        self,
        service: ServiceInput,
        plateau_names=None,
        role_ids=None,
        transcripts_dir=None,
    ) -> ServiceEvolution:
        return ServiceEvolution(service=service, plateaus=[])

    monkeypatch.setattr("cli.Agent", DummyAgent)
    monkeypatch.setattr(
        "cli.PlateauGenerator.generate_service_evolution_async", fake_generate
    )
    monkeypatch.setattr("cli.configure_prompt_dir", lambda _path: None)
    monkeypatch.setattr("cli.load_evolution_prompt", lambda _ctx, _insp: "prompt")
    monkeypatch.setattr("cli.logfire.force_flush", lambda: None)

    settings = SimpleNamespace(
        model="test-model",
        log_level="INFO",
        openai_api_key="key",
        logfire_token=None,
        concurrency=2,
        prompt_dir="prompts",
        context_id="university",
        inspiration="general",
        reasoning=None,
        features_per_role=5,
        mapping_batch_size=30,
        mapping_parallel_types=True,
        web_search=False,
        models=None,
        web_search=False,
    )
    args = argparse.Namespace(
        input_file=str(input_path),
        output_file=str(output_path),
        model=None,
        logfire_service=None,
        log_level=None,
        verbose=0,
        max_services=None,
        dry_run=False,
        progress=False,
        concurrency=None,
        resume=False,
        seed=None,
        roles_file="data/roles.json",
        mapping_batch_size=None,
        mapping_parallel_types=None,
<<<<<<< HEAD
=======
        transcripts_dir=None,
>>>>>>> eb4f4d59
        web_search=None,
    )

    asyncio.run(_cmd_generate_evolution(args, settings))

    payload = json.loads(output_path.read_text(encoding="utf-8").strip())
    assert payload["service"]["name"] == "svc"
    assert payload["service"]["service_id"] == "svc-1"
    assert payload["schema_version"] == SCHEMA_VERSION


def test_generate_evolution_dry_run(tmp_path, monkeypatch) -> None:
    """Dry run should skip processing and not write output."""
    input_path = tmp_path / "services.jsonl"
    output_path = tmp_path / "out.jsonl"
    input_path.write_text("{}\n", encoding="utf-8")

    class DummyAgent:
        def __init__(self, model, instructions):
            pass

    called = {"ran": False}

    async def fake_generate(
        self,
        service: ServiceInput,
        plateau_names=None,
        role_ids=None,
        transcripts_dir=None,
    ) -> ServiceEvolution:
        called["ran"] = True
        return ServiceEvolution(service=service, plateaus=[])

    monkeypatch.setattr("cli.Agent", DummyAgent)
    monkeypatch.setattr(
        "cli.PlateauGenerator.generate_service_evolution_async", fake_generate
    )
    monkeypatch.setattr("cli.configure_prompt_dir", lambda _path: None)
    monkeypatch.setattr("cli.load_evolution_prompt", lambda _ctx, _insp: "prompt")
    monkeypatch.setattr("cli.logfire.force_flush", lambda: None)

    settings = SimpleNamespace(
        model="m",
        log_level="INFO",
        openai_api_key="k",
        logfire_token=None,
        concurrency=1,
        prompt_dir="prompts",
        context_id="ctx",
        inspiration="insp",
        reasoning=None,
        features_per_role=5,
        mapping_batch_size=30,
        mapping_parallel_types=True,
        web_search=False,
        models=None,
        web_search=False,
    )
    args = argparse.Namespace(
        input_file=str(input_path),
        output_file=str(output_path),
        model=None,
        logfire_service=None,
        log_level=None,
        verbose=0,
        max_services=None,
        dry_run=True,
        progress=False,
        concurrency=None,
        resume=False,
        seed=None,
        roles_file="data/roles.json",
        mapping_batch_size=None,
        mapping_parallel_types=None,
<<<<<<< HEAD
=======
        transcripts_dir=None,
>>>>>>> eb4f4d59
        web_search=None,
    )

    asyncio.run(_cmd_generate_evolution(args, settings))

    assert not output_path.exists()
    assert not called["ran"]


def test_generate_evolution_resume(tmp_path, monkeypatch) -> None:
    """Resume should append new results and track processed IDs."""
    input_path = tmp_path / "services.jsonl"
    output_path = tmp_path / "out.jsonl"
    processed_path = tmp_path / "processed_ids.txt"
    input_path.write_text(
        json.dumps({"service_id": "s1", "name": "svc1", "jobs_to_be_done": []})
        + "\n"
        + json.dumps({"service_id": "s2", "name": "svc2", "jobs_to_be_done": []})
        + "\n",
        encoding="utf-8",
    )
    output_path.write_text(json.dumps({"service_id": "s1"}) + "\n", encoding="utf-8")
    processed_path.write_text("s1\n", encoding="utf-8")

    class DummyAgent:
        def __init__(self, model, instructions):
            pass

    processed: list[str] = []

    async def fake_generate(
        self,
        service: ServiceInput,
        plateau_names=None,
        role_ids=None,
        transcripts_dir=None,
    ) -> ServiceEvolution:
        processed.append(service.service_id)
        return ServiceEvolution(service=service, plateaus=[])

    monkeypatch.setattr("cli.Agent", DummyAgent)
    monkeypatch.setattr(
        "cli.PlateauGenerator.generate_service_evolution_async", fake_generate
    )
    monkeypatch.setattr("cli.configure_prompt_dir", lambda _path: None)
    monkeypatch.setattr("cli.load_evolution_prompt", lambda _ctx, _insp: "prompt")
    monkeypatch.setattr("cli.logfire.force_flush", lambda: None)

    settings = SimpleNamespace(
        model="m",
        log_level="INFO",
        openai_api_key="k",
        logfire_token=None,
        concurrency=1,
        prompt_dir="prompts",
        context_id="ctx",
        inspiration="insp",
        reasoning=None,
        features_per_role=5,
        mapping_batch_size=30,
        mapping_parallel_types=True,
        web_search=False,
        models=None,
        web_search=False,
    )
    args = argparse.Namespace(
        input_file=str(input_path),
        output_file=str(output_path),
        model=None,
        logfire_service=None,
        log_level=None,
        verbose=0,
        max_services=None,
        dry_run=False,
        progress=False,
        concurrency=None,
        resume=True,
        seed=None,
        roles_file="data/roles.json",
        mapping_batch_size=None,
        mapping_parallel_types=None,
<<<<<<< HEAD
=======
        transcripts_dir=None,
>>>>>>> eb4f4d59
        web_search=None,
    )

    asyncio.run(_cmd_generate_evolution(args, settings))

    assert processed == ["s2"]
    lines = output_path.read_text(encoding="utf-8").strip().splitlines()
    assert len(lines) == 2
    assert processed_path.read_text(encoding="utf-8").splitlines() == ["s1", "s2"]


def test_generate_evolution_rejects_invalid_concurrency(tmp_path, monkeypatch) -> None:
    """Invalid concurrency should raise an error rather than deadlock."""

    input_path = tmp_path / "services.jsonl"
    output_path = tmp_path / "out.jsonl"
    input_path.write_text("{}\n", encoding="utf-8")

    class DummyAgent:
        def __init__(self, model, instructions):
            pass

    async def fake_generate(
        self,
        service: ServiceInput,
        plateau_names=None,
        role_ids=None,
        transcripts_dir=None,
    ) -> ServiceEvolution:
        return ServiceEvolution(service=service, plateaus=[])

    monkeypatch.setattr("cli.Agent", DummyAgent)
    monkeypatch.setattr(
        "cli.PlateauGenerator.generate_service_evolution_async", fake_generate
    )
    monkeypatch.setattr("cli.configure_prompt_dir", lambda _path: None)
    monkeypatch.setattr("cli.load_evolution_prompt", lambda _ctx, _insp: "prompt")
    monkeypatch.setattr("cli.logfire.force_flush", lambda: None)

    settings = SimpleNamespace(
        model="m",
        log_level="INFO",
        openai_api_key="k",
        logfire_token=None,
        concurrency=1,
        prompt_dir="prompts",
        context_id="ctx",
        inspiration="insp",
        reasoning=None,
        features_per_role=5,
        mapping_batch_size=30,
        mapping_parallel_types=True,
        web_search=False,
        models=None,
        web_search=False,
    )
    args = argparse.Namespace(
        input_file=str(input_path),
        output_file=str(output_path),
        model=None,
        logfire_service=None,
        log_level=None,
        verbose=0,
        max_services=None,
        dry_run=False,
        progress=False,
        concurrency=0,
        resume=False,
        seed=None,
        roles_file="data/roles.json",
        mapping_batch_size=None,
        mapping_parallel_types=None,
<<<<<<< HEAD
=======
        transcripts_dir=None,
>>>>>>> eb4f4d59
        web_search=None,
    )

    with pytest.raises(ValueError, match="concurrency must be a positive integer"):
        asyncio.run(_cmd_generate_evolution(args, settings))


<<<<<<< HEAD
def test_cli_parses_mapping_options(tmp_path, monkeypatch) -> None:
    """generate-evolution should parse mapping options via the common parser."""

    called: dict[str, argparse.Namespace] = {}

    def fake_cmd(args: argparse.Namespace, _settings) -> None:
        called["args"] = args

    monkeypatch.setattr(cli, "_cmd_generate_evolution", fake_cmd)
    monkeypatch.setattr(
        cli,
        "load_settings",
        lambda: SimpleNamespace(log_level="INFO", logfire_token=None),
    )
    monkeypatch.setattr("cli.logfire.force_flush", lambda: None)

    argv = [
        "prog",
        "generate-evolution",
        "--input-file",
        str(tmp_path / "services.jsonl"),
        "--output-file",
        str(tmp_path / "out.jsonl"),
        "--mapping-batch-size",
        "12",
        "--no-mapping-parallel-types",
    ]
    monkeypatch.setattr(sys, "argv", argv)

    cli.main()

    assert called["args"].mapping_batch_size == 12
    assert called["args"].mapping_parallel_types is False
=======
def test_generate_evolution_writes_transcripts(tmp_path, monkeypatch) -> None:
    """_cmd_generate_evolution writes per-service transcripts to disk."""

    input_path = tmp_path / "services.jsonl"
    output_path = tmp_path / "out.jsonl"
    input_path.write_text(
        json.dumps(
            {
                "service_id": "svc-1",
                "name": "svc",
                "description": "desc",
                "jobs_to_be_done": [{"name": "job"}],
            }
        )
        + "\n",
        encoding="utf-8",
    )

    class DummyAgent:
        def __init__(self, model, instructions):
            self.model = model
            self.instructions = instructions

    async def fake_generate(
        self,
        service: ServiceInput,
        plateau_names=None,
        role_ids=None,
        transcripts_dir=None,
    ) -> ServiceEvolution:
        assert transcripts_dir is not None
        path = transcripts_dir / f"{service.service_id}.json"
        path.write_text("{}", encoding="utf-8")
        return ServiceEvolution(service=service, plateaus=[])

    monkeypatch.setattr("cli.Agent", DummyAgent)
    monkeypatch.setattr(
        "cli.PlateauGenerator.generate_service_evolution_async", fake_generate
    )
    monkeypatch.setattr("cli.configure_prompt_dir", lambda _path: None)
    monkeypatch.setattr("cli.load_evolution_prompt", lambda _ctx, _insp: "prompt")
    monkeypatch.setattr("cli.logfire.force_flush", lambda: None)

    settings = SimpleNamespace(
        model="test-model",
        log_level="INFO",
        openai_api_key="key",
        logfire_token=None,
        concurrency=2,
        prompt_dir="prompts",
        context_id="university",
        inspiration="general",
        reasoning=None,
        features_per_role=5,
        mapping_batch_size=30,
        mapping_parallel_types=True,
        models=None,
        web_search=False,
    )
    args = argparse.Namespace(
        input_file=str(input_path),
        output_file=str(output_path),
        model=None,
        logfire_service=None,
        log_level=None,
        verbose=0,
        max_services=None,
        dry_run=False,
        progress=False,
        concurrency=None,
        resume=False,
        seed=None,
        roles_file="data/roles.json",
        mapping_batch_size=None,
        mapping_parallel_types=None,
        transcripts_dir=None,
        web_search=None,
    )

    asyncio.run(_cmd_generate_evolution(args, settings))

    transcript = output_path.parent / "_transcripts" / "svc-1.json"
    assert transcript.exists()
>>>>>>> eb4f4d59
<|MERGE_RESOLUTION|>--- conflicted
+++ resolved
@@ -107,10 +107,7 @@
         roles_file="data/roles.json",
         mapping_batch_size=None,
         mapping_parallel_types=None,
-<<<<<<< HEAD
-=======
-        transcripts_dir=None,
->>>>>>> eb4f4d59
+        transcripts_dir=None,
         web_search=None,
     )
 
@@ -185,10 +182,7 @@
         roles_file="data/roles.json",
         mapping_batch_size=None,
         mapping_parallel_types=None,
-<<<<<<< HEAD
-=======
-        transcripts_dir=None,
->>>>>>> eb4f4d59
+        transcripts_dir=None,
         web_search=None,
     )
 
@@ -270,10 +264,7 @@
         roles_file="data/roles.json",
         mapping_batch_size=None,
         mapping_parallel_types=None,
-<<<<<<< HEAD
-=======
-        transcripts_dir=None,
->>>>>>> eb4f4d59
+        transcripts_dir=None,
         web_search=None,
     )
 
@@ -346,18 +337,13 @@
         roles_file="data/roles.json",
         mapping_batch_size=None,
         mapping_parallel_types=None,
-<<<<<<< HEAD
-=======
-        transcripts_dir=None,
->>>>>>> eb4f4d59
+        transcripts_dir=None,
         web_search=None,
     )
 
     with pytest.raises(ValueError, match="concurrency must be a positive integer"):
         asyncio.run(_cmd_generate_evolution(args, settings))
 
-
-<<<<<<< HEAD
 def test_cli_parses_mapping_options(tmp_path, monkeypatch) -> None:
     """generate-evolution should parse mapping options via the common parser."""
 
@@ -391,7 +377,7 @@
 
     assert called["args"].mapping_batch_size == 12
     assert called["args"].mapping_parallel_types is False
-=======
+    
 def test_generate_evolution_writes_transcripts(tmp_path, monkeypatch) -> None:
     """_cmd_generate_evolution writes per-service transcripts to disk."""
 
@@ -474,5 +460,4 @@
     asyncio.run(_cmd_generate_evolution(args, settings))
 
     transcript = output_path.parent / "_transcripts" / "svc-1.json"
-    assert transcript.exists()
->>>>>>> eb4f4d59
+    assert transcript.exists()