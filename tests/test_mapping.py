"""Tests for feature mapping."""

import json
import sys
from pathlib import Path

import pytest

<<<<<<< HEAD
from mapping import MappingError, map_feature, map_features
from models import MappingItem, PlateauFeature
=======
from mapping import map_feature, map_features
from models import MappingItem, MaturityScore, PlateauFeature
>>>>>>> e442bc93

sys.path.insert(0, str(Path(__file__).resolve().parents[1] / "src"))


class DummySession:
    """Simple stand-in for a conversation session."""

    def __init__(self, responses: list[str]) -> None:  # pragma: no cover - simple init
        self._responses = iter(responses)
        self.prompts: list[str] = []

    async def ask(self, prompt: str) -> str:  # pragma: no cover - trivial
        self.prompts.append(prompt)
        return next(self._responses)


@pytest.mark.asyncio
async def test_map_feature_returns_mappings(monkeypatch) -> None:
    template = "{mapping_labels} {mapping_sections} {mapping_fields} {features}"

    def fake_loader(name, *_, **__):
        return template

    monkeypatch.setattr("mapping.load_prompt_text", fake_loader)
    monkeypatch.setattr(
        "mapping.load_mapping_items",
        lambda types, *a, **k: {
            "information": [MappingItem(id="INF-1", name="User Data", description="d")],
            "applications": [
                MappingItem(id="APP-1", name="Learning Platform", description="d")
            ],
            "technologies": [
                MappingItem(id="TEC-1", name="AI Engine", description="d")
            ],
        },
    )
    session = DummySession(
        [
            json.dumps(
                {
                    "features": [
                        {
                            "feature_id": "f1",
                            "data": [{"item": "INF-1", "contribution": 0.5}],
                        }
                    ]
                }
            ),
            json.dumps(
                {
                    "features": [
                        {
                            "feature_id": "f1",
                            "applications": [{"item": "APP-1", "contribution": 0.5}],
                        }
                    ]
                }
            ),
            json.dumps(
                {
                    "features": [
                        {
                            "feature_id": "f1",
                            "technology": [{"item": "TEC-1", "contribution": 0.5}],
                        }
                    ]
                }
            ),
        ]
    )
    feature = PlateauFeature(
        feature_id="f1",
        name="Integration",
        description="Allows external access",
        score=MaturityScore(level=3, label="Defined", justification="j"),
        customer_type="learners",
    )

    result = await map_feature(session, feature)  # type: ignore[arg-type]

    assert isinstance(result, PlateauFeature)
    assert result.mappings["data"][0].item == "INF-1"
    assert result.mappings["applications"][0].item == "APP-1"
    assert result.mappings["technology"][0].item == "TEC-1"


@pytest.mark.asyncio
async def test_map_feature_injects_reference_data(monkeypatch) -> None:
    template = "{mapping_labels} {mapping_sections} {mapping_fields} {features}"

    def fake_loader(name, *_, **__):
        return template

    monkeypatch.setattr("mapping.load_prompt_text", fake_loader)
    monkeypatch.setattr(
        "mapping.load_mapping_items",
        lambda types, *a, **k: {
            "information": [MappingItem(id="INF-1", name="User Data", description="d")],
            "applications": [
                MappingItem(id="APP-1", name="Learning Platform", description="d")
            ],
            "technologies": [
                MappingItem(id="TEC-1", name="AI Engine", description="d")
            ],
        },
    )
    session = DummySession(
        [
            json.dumps(
                {
                    "features": [
                        {
                            "feature_id": "f1",
                            "data": [{"item": "INF-1", "contribution": 0.5}],
                        }
                    ]
                }
            ),
            json.dumps(
                {
                    "features": [
                        {
                            "feature_id": "f1",
                            "applications": [{"item": "APP-1", "contribution": 0.5}],
                        }
                    ]
                }
            ),
            json.dumps(
                {
                    "features": [
                        {
                            "feature_id": "f1",
                            "technology": [{"item": "TEC-1", "contribution": 0.5}],
                        }
                    ]
                }
            ),
        ]
    )
    feature = PlateauFeature(
        feature_id="f1",
        name="Integration",
        description="Allows external access",
        score=MaturityScore(level=3, label="Defined", justification="j"),
        customer_type="learners",
    )
    await map_feature(session, feature)  # type: ignore[arg-type]

    assert len(session.prompts) == 3
    assert "User Data" in session.prompts[0]
    assert "Learning Platform" in session.prompts[1]
    assert "AI Engine" in session.prompts[2]


@pytest.mark.asyncio
async def test_map_feature_rejects_invalid_json(monkeypatch) -> None:
    template = "{mapping_labels} {mapping_sections} {mapping_fields} {features}"

    def fake_loader(name, *_, **__):
        return template

    monkeypatch.setattr("mapping.load_prompt_text", fake_loader)
    monkeypatch.setattr(
        "mapping.load_mapping_items",
        lambda types, *a, **k: {
            "information": [],
            "applications": [],
            "technologies": [],
        },
    )
    session = DummySession(["not-json"])
    feature = PlateauFeature(
        feature_id="f1",
        name="Integration",
        description="desc",
        score=MaturityScore(level=3, label="Defined", justification="j"),
        customer_type="learners",
    )
    with pytest.raises(ValueError):
        await map_feature(session, feature)  # type: ignore[arg-type]


@pytest.mark.asyncio
async def test_map_feature_rejects_unknown_ids(monkeypatch) -> None:
    template = "{mapping_labels} {mapping_sections} {mapping_fields} {features}"

    def fake_loader(name, *_, **__):
        return template

    monkeypatch.setattr("mapping.load_prompt_text", fake_loader)
    monkeypatch.setattr(
        "mapping.load_mapping_items",
        lambda types, *a, **k: {
            "information": [MappingItem(id="INF-1", name="User Data", description="d")],
            "applications": [],
            "technologies": [],
        },
    )
    session = DummySession(
        [
            json.dumps(
                {
                    "features": [
                        {
                            "feature_id": "f1",
                            "data": [{"item": "BAD", "contribution": 0.5}],
                        }
                    ]
                }
            )
        ]
    )
    feature = PlateauFeature(
        feature_id="f1",
        name="Integration",
        description="desc",
        score=0.5,
        customer_type="learners",
    )
    with pytest.raises(MappingError):
        await map_feature(session, feature)  # type: ignore[arg-type]


@pytest.mark.asyncio
async def test_map_feature_flattens_nested_mappings(monkeypatch) -> None:
    template = "{mapping_labels} {mapping_sections} {mapping_fields} {features}"

    def fake_loader(name, *_, **__):
        return template

    monkeypatch.setattr("mapping.load_prompt_text", fake_loader)
    monkeypatch.setattr(
        "mapping.load_mapping_items",
        lambda types, *a, **k: {
            "information": [MappingItem(id="INF-1", name="User Data", description="d")],
            "applications": [MappingItem(id="APP-1", name="App", description="d")],
            "technologies": [MappingItem(id="TEC-1", name="Tech", description="d")],
        },
    )
    session = DummySession(
        [
            json.dumps(
                {
                    "features": [
                        {
                            "feature_id": "f1",
                            "mappings": {
                                "mappings": {
                                    "data": [{"item": "INF-1", "contribution": 0.5}],
                                    "applications": [
                                        {"item": "APP-1", "contribution": 0.5}
                                    ],
                                    "technology": [
                                        {"item": "TEC-1", "contribution": 0.5}
                                    ],
                                }
                            },
                        }
                    ]
                }
            )
        ]
    )
    feature = PlateauFeature(
        feature_id="f1",
        name="Integration",
        description="Allows external access",
        score=MaturityScore(level=3, label="Defined", justification="j"),
        customer_type="learners",
    )

    result = await map_feature(session, feature)  # type: ignore[arg-type]

    assert result.mappings["data"][0].item == "INF-1"
    assert result.mappings["applications"][0].item == "APP-1"
    assert result.mappings["technology"][0].item == "TEC-1"


@pytest.mark.asyncio
async def test_map_feature_flattens_repeated_mapping_keys(monkeypatch) -> None:
    template = "{mapping_labels} {mapping_sections} {mapping_fields} {features}"

    def fake_loader(name, *_, **__):
        return template

    monkeypatch.setattr("mapping.load_prompt_text", fake_loader)
    monkeypatch.setattr(
        "mapping.load_mapping_items",
        lambda types, *a, **k: {
            "information": [MappingItem(id="INF-1", name="User Data", description="d")],
            "applications": [MappingItem(id="APP-1", name="App", description="d")],
            "technologies": [MappingItem(id="TEC-1", name="Tech", description="d")],
        },
    )
    session = DummySession(
        [
            json.dumps(
                {
                    "features": [
                        {
                            "feature_id": "f1",
                            "mappings": {
                                "data": {
                                    "data": [{"item": "INF-1", "contribution": 0.5}]
                                },
                                "applications": {
                                    "applications": [
                                        {"item": "APP-1", "contribution": 0.5}
                                    ]
                                },
                                "technology": {
                                    "mappings": {
                                        "technology": [
                                            {"item": "TEC-1", "contribution": 0.5}
                                        ]
                                    }
                                },
                            },
                        }
                    ]
                }
            )
        ]
    )
    feature = PlateauFeature(
        feature_id="f1",
        name="Integration",
        description="Allows external access",
        score=MaturityScore(level=3, label="Defined", justification="j"),
        customer_type="learners",
    )

    result = await map_feature(session, feature)  # type: ignore[arg-type]

    assert result.mappings["data"][0].item == "INF-1"
    assert result.mappings["applications"][0].item == "APP-1"
    assert result.mappings["technology"][0].item == "TEC-1"


@pytest.mark.asyncio
async def test_map_features_returns_mappings(monkeypatch) -> None:
    template = "{mapping_labels} {mapping_sections} {mapping_fields} {features}"

    def fake_loader(name, *_, **__):
        return template

    monkeypatch.setattr("mapping.load_prompt_text", fake_loader)
    monkeypatch.setattr(
        "mapping.load_mapping_items",
        lambda types, *a, **k: {
            "information": [MappingItem(id="INF-1", name="User Data", description="d")],
            "applications": [MappingItem(id="APP-1", name="App", description="d")],
            "technologies": [MappingItem(id="TEC-1", name="Tech", description="d")],
        },
    )

    session = DummySession(
        [
            json.dumps(
                {
                    "features": [
                        {
                            "feature_id": "f1",
                            "data": [{"item": "INF-1", "contribution": 0.5}],
                        }
                    ]
                }
            ),
            json.dumps(
                {
                    "features": [
                        {
                            "feature_id": "f1",
                            "applications": [{"item": "APP-1", "contribution": 0.5}],
                        }
                    ]
                }
            ),
            json.dumps(
                {
                    "features": [
                        {
                            "feature_id": "f1",
                            "technology": [{"item": "TEC-1", "contribution": 0.5}],
                        }
                    ]
                }
            ),
        ]
    )
    feature = PlateauFeature(
        feature_id="f1",
        name="Integration",
        description="Allows external access",
        score=MaturityScore(level=3, label="Defined", justification="j"),
        customer_type="learners",
    )

    result = await map_features(session, [feature])  # type: ignore[arg-type]

    assert result[0].mappings["data"][0].item == "INF-1"
    assert "User Data" in session.prompts[0]
    assert "App" in session.prompts[1]
    assert "Tech" in session.prompts[2]


@pytest.mark.asyncio
async def test_map_features_allows_empty_lists(monkeypatch) -> None:
    template = "{mapping_labels} {mapping_sections} {mapping_fields} {features}"

    def fake_loader(name, *_, **__):
        return template

    monkeypatch.setattr("mapping.load_prompt_text", fake_loader)
    monkeypatch.setattr(
        "mapping.load_mapping_items",
        lambda types, *a, **k: {
            "information": [MappingItem(id="INF-1", name="User Data", description="d")],
            "applications": [MappingItem(id="APP-1", name="App", description="d")],
            "technologies": [MappingItem(id="TEC-1", name="Tech", description="d")],
        },
    )

    session = DummySession(
        [
            json.dumps(
                {
                    "features": [
                        {
                            "feature_id": "f1",
                            "data": [],
                            "applications": [],
                            "technology": [],
                        }
                    ]
                }
            )
        ]
    )
    feature = PlateauFeature(
        feature_id="f1",
        name="Integration",
        description="Allows external access",
        score=MaturityScore(level=3, label="Defined", justification="j"),
        customer_type="learners",
    )

    result = await map_features(session, [feature])  # type: ignore[arg-type]

    assert result[0].mappings["data"] == []
    assert result[0].mappings["applications"] == []
    assert result[0].mappings["technology"] == []<|MERGE_RESOLUTION|>--- conflicted
+++ resolved
@@ -6,13 +6,8 @@
 
 import pytest
 
-<<<<<<< HEAD
 from mapping import MappingError, map_feature, map_features
-from models import MappingItem, PlateauFeature
-=======
-from mapping import map_feature, map_features
 from models import MappingItem, MaturityScore, PlateauFeature
->>>>>>> e442bc93
 
 sys.path.insert(0, str(Path(__file__).resolve().parents[1] / "src"))
 
