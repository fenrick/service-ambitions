import json
from pathlib import Path
from typing import Any, Sequence, cast

import pytest

import mapping
from conversation import ConversationSession
from mapping import MappingError, map_set
from models import MappingItem, MaturityScore, PlateauFeature


class DummySession:
    """Session returning queued responses for ``ask_async``."""

    def __init__(self, responses: Sequence[str]) -> None:
        self._responses = list(responses)
        self.prompts: list[str] = []

    async def ask_async(self, prompt: str, output_type=None) -> str:
        self.prompts.append(prompt)
        return self._responses.pop(0)


def _feature(feature_id: str = "f1") -> PlateauFeature:
    return PlateauFeature(
        feature_id=feature_id,
        name="Feat",
        description="d",
        score=MaturityScore(level=1, label="Initial", justification="j"),
        customer_type="learners",
    )


def _item() -> MappingItem:
    return MappingItem(id="a", name="A", description="d")


@pytest.mark.asyncio()
async def test_map_set_successful_mapping(monkeypatch) -> None:
    """Agent response is retried once then merged into features."""

    monkeypatch.setattr("mapping.render_set_prompt", lambda *a, **k: "PROMPT")
    valid = json.dumps(
        {"features": [{"feature_id": "f1", "applications": [{"item": "a"}]}]}
    )
    session = DummySession(["bad", valid])
    mapped = await map_set(
        cast(ConversationSession, session),
        "applications",
        [_item()],
        [_feature()],
        service="svc",
    )
    assert session.prompts == ["PROMPT", "PROMPT\nReturn valid JSON only."]
    assert mapped[0].mappings["applications"][0].item == "a"


@pytest.mark.asyncio()
async def test_map_set_quarantines_unknown_ids(monkeypatch, tmp_path) -> None:
    """Unknown IDs are dropped and quarantined for later review."""

    monkeypatch.chdir(tmp_path)
    monkeypatch.setattr("mapping.render_set_prompt", lambda *a, **k: "PROMPT")
    # Response contains one valid and one unknown ID.
    response = json.dumps(
        {
            "features": [
                {
                    "feature_id": "f1",
                    "applications": [{"item": "a"}, {"item": "x"}],
                }
            ]
        }
    )
    session = DummySession([response])
    paths: list[Path] = []
    mapping.set_quarantine_logger(lambda p: paths.append(p.resolve()))
    warnings: list[tuple[str, dict[str, Any]]] = []
    monkeypatch.setattr(
        mapping.logfire, "warning", lambda msg, **kw: warnings.append((msg, kw))
    )
    mapped = await map_set(
        cast(ConversationSession, session),
        "applications",
        [_item()],
        [_feature()],
        service="svc",
    )
    mapping.set_quarantine_logger(None)
    assert [c.item for c in mapped[0].mappings["applications"]] == ["a"]
    qfile = tmp_path / "quarantine" / "mappings" / "svc" / "unknown_ids.json"
    assert json.loads(qfile.read_text()) == {"applications": ["x"]}
    assert paths == [qfile]
    dropped = [kw for msg, kw in warnings if msg == "Dropped unknown mapping IDs"]
    assert dropped[0]["examples"] == ["x"]


@pytest.mark.asyncio()
async def test_quarantine_separates_unknown_ids_by_service(
    monkeypatch, tmp_path
) -> None:
    """Unknown IDs are quarantined per service ID."""

    monkeypatch.chdir(tmp_path)
    monkeypatch.setattr("mapping.render_set_prompt", lambda *a, **k: "PROMPT")
    response = json.dumps(
        {"features": [{"feature_id": "f1", "applications": [{"item": "x"}]}]}
    )
    session = DummySession([response, response])
    await map_set(
        cast(ConversationSession, session),
        "applications",
        [_item()],
        [_feature()],
        service="svc1",
    )
    await map_set(
        cast(ConversationSession, session),
        "applications",
        [_item()],
        [_feature()],
        service="svc2",
    )
    qfile1 = tmp_path / "quarantine" / "mappings" / "svc1" / "unknown_ids.json"
    qfile2 = tmp_path / "quarantine" / "mappings" / "svc2" / "unknown_ids.json"
    assert json.loads(qfile1.read_text()) == {"applications": ["x"]}
    assert json.loads(qfile2.read_text()) == {"applications": ["x"]}


@pytest.mark.asyncio()
async def test_map_set_strict_raises(monkeypatch, tmp_path) -> None:
    monkeypatch.chdir(tmp_path)
    monkeypatch.setattr("mapping.render_set_prompt", lambda *a, **k: "PROMPT")
    session = DummySession(["bad", "still bad"])
    paths: list[Path] = []
    mapping.set_quarantine_logger(lambda p: paths.append(p.resolve()))
    with pytest.raises(MappingError):
        await map_set(
            cast(ConversationSession, session),
            "applications",
            [_item()],
            [_feature()],
            service="svc",
            strict=True,
        )
    mapping.set_quarantine_logger(None)
    qfile = tmp_path / "quarantine" / "mapping" / "svc" / "applications.txt"
    assert qfile.exists()
    assert paths == [qfile]


@pytest.mark.asyncio()
<<<<<<< HEAD
async def test_map_set_strict_unknown_ids(monkeypatch, tmp_path) -> None:
    """Strict mode raises when the agent invents mapping identifiers."""

    monkeypatch.chdir(tmp_path)
    monkeypatch.setattr("mapping.render_set_prompt", lambda *a, **k: "PROMPT")
    response = json.dumps(
        {"features": [{"feature_id": "f1", "applications": [{"item": "x"}]}]}
    )
    session = DummySession([response])
    paths: list[Path] = []
    mapping.set_quarantine_logger(lambda p: paths.append(p.resolve()))
    with pytest.raises(MappingError):
        await map_set(
            cast(ConversationSession, session),
            "applications",
            [_item()],
            [_feature()],
            service="svc",
            strict=True,
        )
    mapping.set_quarantine_logger(None)
    qfile = tmp_path / "quarantine" / "mappings" / "svc" / "unknown_ids.json"
    assert json.loads(qfile.read_text()) == {"applications": ["x"]}
    assert paths == [qfile]
=======
async def test_map_set_diagnostics_includes_rationale(monkeypatch) -> None:
    """Diagnostics responses with rationales are accepted."""

    monkeypatch.setattr("mapping.render_set_prompt", lambda *a, **k: "PROMPT")
    response = json.dumps(
        {
            "features": [
                {
                    "feature_id": "f1",
                    "applications": [{"item": "a", "rationale": "match"}],
                }
            ]
        }
    )
    session = DummySession([response])
    mapped = await map_set(
        cast(ConversationSession, session),
        "applications",
        [_item()],
        [_feature()],
        diagnostics=True,
    )
    assert mapped[0].mappings["applications"][0].item == "a"
>>>>>>> de4ff053
<|MERGE_RESOLUTION|>--- conflicted
+++ resolved
@@ -151,7 +151,6 @@
 
 
 @pytest.mark.asyncio()
-<<<<<<< HEAD
 async def test_map_set_strict_unknown_ids(monkeypatch, tmp_path) -> None:
     """Strict mode raises when the agent invents mapping identifiers."""
 
@@ -176,7 +175,7 @@
     qfile = tmp_path / "quarantine" / "mappings" / "svc" / "unknown_ids.json"
     assert json.loads(qfile.read_text()) == {"applications": ["x"]}
     assert paths == [qfile]
-=======
+    
 async def test_map_set_diagnostics_includes_rationale(monkeypatch) -> None:
     """Diagnostics responses with rationales are accepted."""
 
@@ -200,4 +199,3 @@
         diagnostics=True,
     )
     assert mapped[0].mappings["applications"][0].item == "a"
->>>>>>> de4ff053
