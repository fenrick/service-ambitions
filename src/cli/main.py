--- conflicted
+++ resolved
@@ -553,7 +553,6 @@
         ),
         formatter_class=argparse.ArgumentDefaultsHelpFormatter,
     )
-<<<<<<< HEAD
     parser.add_argument(
         "--version",
         action="store_true",
@@ -564,16 +563,12 @@
         action="store_true",
         help="Print environment diagnostics and exit.",
     )
-    common = _add_common_args(argparse.ArgumentParser(add_help=False))
-    subparsers = parser.add_subparsers(dest="command", required=False)
-=======
     common = _add_common_args(
         argparse.ArgumentParser(
             add_help=False, formatter_class=argparse.ArgumentDefaultsHelpFormatter
         )
     )
     subparsers = parser.add_subparsers(dest="command", required=True)
->>>>>>> 0fc13bd8
     _add_map_subparser(subparsers, common)
     _add_reverse_subparser(subparsers, common)
     _add_run_subparser(subparsers, common)
@@ -649,7 +644,6 @@
 
     parser = _build_parser()
     args = parser.parse_args()
-<<<<<<< HEAD
     if args.version:
         _print_version()
         return
@@ -659,13 +653,10 @@
     if args.command is None:
         parser.print_help()
         raise SystemExit(1)
-    settings = load_settings()
-=======
     if args.command == "validate" and getattr(args, "data", None):
         validate_data_dir(Path(args.data))
         return
     settings = load_settings(args.config)
->>>>>>> 0fc13bd8
     _apply_args_to_settings(args, settings)
     _execute_subcommand(args, settings)
 
