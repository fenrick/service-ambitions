--- conflicted
+++ resolved
@@ -38,8 +38,6 @@
 from contextlib import asynccontextmanager
 from typing import AsyncContextManager, AsyncIterator, Deque, Optional
 
-<<<<<<< HEAD
-=======
 import logfire
 
 REQUESTS_TOTAL = logfire.metric_counter("requests_total")
@@ -50,8 +48,6 @@
 
 TOKENS_IN_FLIGHT = logfire.metric_gauge("tokens_in_flight")
 """Gauge tracking tokens currently being processed."""
-
->>>>>>> 54b5145b
 
 class AdaptiveSemaphore:
     """Semaphore that reacts to rate limit signals with weighted permits.
@@ -246,8 +242,6 @@
         self._requests.append(now)
         self._trim(self._requests, now)
         self._trim(self._errors, now)
-<<<<<<< HEAD
-=======
         REQUESTS_TOTAL.add(1)
         rps = len(self._requests) / self._window
         error_rate = len(self._errors) / len(self._requests) if self._requests else 0.0
@@ -258,7 +252,6 @@
             rps=rps,
             error_rate=error_rate,
         )
->>>>>>> 54b5145b
 
     def record_error(self) -> None:
         """Record an error occurrence."""
@@ -282,8 +275,6 @@
         TOKENS_IN_FLIGHT.set(self._in_flight)
         self._tokens.append((now, count))
         self._trim_tokens(now)
-<<<<<<< HEAD
-=======
         total_tokens = sum(t for _, t in self._tokens)
         tps = total_tokens / self._window
         logfire.metric("tokens_per_second", tps)
@@ -292,8 +283,7 @@
             tokens_per_sec=tps,
             in_flight=self._in_flight,
         )
->>>>>>> 54b5145b
-
+        
     def record_tokens(self, count: int) -> None:
         """Alias for :meth:`record_end_tokens` for backwards compatibility."""
 
