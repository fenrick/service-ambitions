"""Command-line interface for generating service ambitions and evolutions."""

from __future__ import annotations

import argparse
import asyncio
import inspect
import logging
import os
import random
import sys
from itertools import islice
from pathlib import Path
from typing import Any, Coroutine, Iterable, cast

import logfire  # type: ignore[import-not-found]
from pydantic_ai import Agent
from tqdm import tqdm

from conversation import ConversationSession
from diagnostics import validate_jsonl
from generator import AmbitionModel, ServiceAmbitionGenerator
from loader import (
    configure_prompt_dir,
    load_ambition_prompt,
    load_evolution_prompt,
    load_plateau_definitions,
    load_roles,
)
from mapping import init_embeddings
from model_factory import ModelFactory
from models import ServiceInput
from monitoring import LOG_FILE_NAME, init_logfire
from persistence import atomic_write, read_lines
from plateau_generator import PlateauGenerator
from service_loader import load_services
from settings import load_settings


def _default_plateaus() -> list[str]:
    """Return all plateau names from configuration."""

    return [p.name for p in load_plateau_definitions()]


def _configure_logging(args: argparse.Namespace, settings) -> None:
    """Configure the logging subsystem."""

    # CLI-specified level takes precedence over configured default
    level_name = settings.log_level

    if args.verbose == 1:
        # Single -v flag bumps log level to INFO for clearer output
        level_name = "INFO"
    elif args.verbose >= 2:
        # Two or more -v flags enable DEBUG for deep troubleshooting
        level_name = "DEBUG"

    logging.basicConfig(
        filename=LOG_FILE_NAME,
        level=getattr(logging, level_name.upper(), logging.INFO),
        force=True,
    )
    if settings.logfire_token:
        # Initialize logfire only when a token is configured
        init_logfire(settings.logfire_token)


async def _cmd_generate_ambitions(args: argparse.Namespace, settings) -> None:
    """Generate service ambitions and write them to disk."""

    output_path = Path(args.output_file)
    if args.validate_only:
        count = validate_jsonl(output_path, AmbitionModel)
        logfire.info(f"Validated {count} lines in {output_path}")
        return

    # Load prompt components from the configured directory
    configure_prompt_dir(settings.prompt_dir)
    system_prompt = load_ambition_prompt(settings.context_id, settings.inspiration)

    use_web_search = (
        args.web_search if args.web_search is not None else settings.web_search
    )
    factory = ModelFactory(
        settings.model,
        settings.openai_api_key,
        stage_models=getattr(settings, "models", None),
        reasoning=settings.reasoning,
        seed=args.seed,
        web_search=use_web_search,
    )

    feat_name = factory.model_name("features", args.features_model or args.model)
    logfire.info(f"Generating evolution using features model {feat_name}")
    model_name = factory.model_name("features", args.features_model or args.model)
    logfire.info(f"Generating ambitions using model {model_name}")
    model = factory.get("features", args.features_model or args.model)
    concurrency = args.concurrency or settings.concurrency
    token_weighting = (
        args.token_weighting
        if args.token_weighting is not None
        else settings.token_weighting
    )
    generator = ServiceAmbitionGenerator(
        model,
        concurrency=concurrency,
        batch_size=settings.batch_size,
        request_timeout=settings.request_timeout,
        retries=settings.retries,
        retry_base_delay=settings.retry_base_delay,
        expected_output_tokens=args.expected_output_tokens,
        token_weighting=token_weighting,
    )

    part_path = output_path.with_suffix(
        output_path.suffix + ".tmp"
        if not args.resume
        else output_path.suffix + ".tmp.part"
    )
    processed_path = output_path.with_name("processed_ids.txt")

    processed_ids: set[str] = set(read_lines(processed_path)) if args.resume else set()
    existing_lines: list[str] = read_lines(output_path) if args.resume else []

    transcripts_dir = (
        Path(args.transcripts_dir)
        if args.transcripts_dir is not None
        else output_path.parent / "_transcripts"
    )
    transcripts_dir.mkdir(parents=True, exist_ok=True)

    with load_services(Path(args.input_file)) as svc_iter:
        if args.max_services is not None:
            # Limit processing to the requested number of services.
            svc_iter = islice(svc_iter, args.max_services)

        if args.resume:
            svc_iter = (s for s in svc_iter if s.service_id not in processed_ids)

        show_progress = args.progress and sys.stdout.isatty()
        services_list: list[ServiceInput] | None = None
        services: Iterable[ServiceInput]
        if args.dry_run or show_progress:
            services_list = list(svc_iter)
            services = services_list
        else:
            services = svc_iter

        if args.dry_run:
            logfire.info(f"Validated {len(services_list or [])} services")
            return

        if show_progress:
            progress = tqdm(total=len(services_list or []))
        else:
            progress = None
        new_ids = await generator.generate_async(
            services,
            system_prompt,
            str(part_path),
            progress=progress,
            transcripts_dir=transcripts_dir,
        )
        if progress:
            progress.close()

    if args.resume:
        new_lines = read_lines(part_path)
        atomic_write(output_path, [*existing_lines, *new_lines])
        part_path.unlink(missing_ok=True)
        processed_ids.update(new_ids)
    else:
        os.replace(part_path, output_path)
        processed_ids = new_ids

    atomic_write(processed_path, sorted(processed_ids))
    logfire.info(f"Results written to {output_path}")


async def _cmd_generate_evolution(args: argparse.Namespace, settings) -> None:
    """Generate service evolution summaries."""

    use_web_search = (
        args.web_search if args.web_search is not None else settings.web_search
    )
    factory = ModelFactory(
        settings.model,
        settings.openai_api_key,
        stage_models=getattr(settings, "models", None),
        reasoning=settings.reasoning,
        seed=args.seed,
        web_search=use_web_search,
    )

    # Warm mapping embeddings upfront so subsequent requests reuse cached vectors.
    # Failures are logged by ``init_embeddings`` and do not interrupt startup.
    await init_embeddings()

    configure_prompt_dir(settings.prompt_dir)
    system_prompt = load_evolution_prompt(settings.context_id, settings.inspiration)

    roles = load_roles(Path(args.roles_file))
    role_ids = [r.role_id for r in roles]
    mapping_batch_size = args.mapping_batch_size or settings.mapping_batch_size
    mapping_parallel_types = (
        args.mapping_parallel_types
        if args.mapping_parallel_types is not None
        else settings.mapping_parallel_types
    )

    output_path = Path(args.output_file)
    part_path = output_path.with_suffix(
        output_path.suffix + ".tmp"
        if not args.resume
        else output_path.suffix + ".tmp.part"
    )
    processed_path = output_path.with_name("processed_ids.txt")

    processed_ids: set[str] = set(read_lines(processed_path)) if args.resume else set()
    existing_lines: list[str] = read_lines(output_path) if args.resume else []

    transcripts_dir = (
        Path(args.transcripts_dir)
        if args.transcripts_dir is not None
        else output_path.parent / "_transcripts"
    )
    transcripts_dir.mkdir(parents=True, exist_ok=True)

    with load_services(Path(args.input_file)) as svc_iter:
        if args.max_services is not None:
            svc_iter = islice(svc_iter, args.max_services)
        services = [s for s in svc_iter if s.service_id not in processed_ids]

    if args.dry_run:
        logfire.info(f"Validated {len(services)} services")
        return

    concurrency = args.concurrency or settings.concurrency
    if concurrency < 1:
        # A zero semaphore would deadlock all tasks, so fail fast on invalid input.
        raise ValueError("concurrency must be a positive integer")
    sem = asyncio.Semaphore(concurrency)
    lock = asyncio.Lock()
    new_ids: set[str] = set()
    show_progress = args.progress and sys.stdout.isatty()
    progress = tqdm(total=len(services)) if show_progress else None

    async def run_one(service: ServiceInput) -> None:
        async with sem:
            try:
                desc_model = factory.get(
                    "descriptions", args.descriptions_model or args.model
                )
                feat_model = factory.get("features", args.features_model or args.model)
                map_model = factory.get("mapping", args.mapping_model or args.model)

                desc_agent = Agent(desc_model, instructions=system_prompt)
                feat_agent = Agent(feat_model, instructions=system_prompt)
                map_agent = Agent(map_model, instructions=system_prompt)

                desc_session = ConversationSession(desc_agent, stage="descriptions")
                feat_session = ConversationSession(feat_agent, stage="features")
                map_session = ConversationSession(map_agent, stage="mapping")
                generator = PlateauGenerator(
                    feat_session,
                    required_count=settings.features_per_role,
                    roles=role_ids,
                    description_session=desc_session,
                    mapping_session=map_session,
                    mapping_batch_size=mapping_batch_size,
                    mapping_parallel_types=mapping_parallel_types,
                )
                evolution = await generator.generate_service_evolution_async(
                    service, transcripts_dir=transcripts_dir
                )
                line = f"{evolution.model_dump_json()}\n"
                async with lock:
                    output.write(line)
                    new_ids.add(service.service_id)
                logfire.info(f"Generated evolution for {service.name}")
            except Exception as exc:  # noqa: BLE001
                quarantine_dir = Path("quarantine")
                quarantine_dir.mkdir(parents=True, exist_ok=True)
                quarantine_file = quarantine_dir / f"{service.service_id}.json"
                quarantine_file.write_text(service.model_dump_json(indent=2))
                logfire.error(f"Failed to generate evolution for {service.name}: {exc}")
            finally:
                if progress:
                    progress.update(1)

    with open(part_path, "w", encoding="utf-8") as output:
        async with asyncio.TaskGroup() as tg:
            for service in services:
                tg.create_task(run_one(service))
    if progress:
        progress.close()

    if args.resume:
        new_lines = read_lines(part_path)
        atomic_write(output_path, [*existing_lines, *new_lines])
        part_path.unlink(missing_ok=True)
        processed_ids.update(new_ids)
    else:
        os.replace(part_path, output_path)
        processed_ids = new_ids

    atomic_write(processed_path, sorted(processed_ids))


def main() -> None:
    """Parse arguments and dispatch to the requested subcommand."""

    settings = load_settings()
    if settings.logfire_token:
        init_logfire(settings.logfire_token)

    parser = argparse.ArgumentParser(
        description="Service ambitions utilities",
        formatter_class=argparse.ArgumentDefaultsHelpFormatter,
    )
    common = argparse.ArgumentParser(add_help=False)
    common.add_argument(
        "--model",
        help=(
            "Global chat model name (default openai:gpt-5). "
            "Can also be set via the MODEL env variable."
        ),
    )
    common.add_argument(
        "--descriptions-model",
        help="Model for plateau descriptions (default openai:o4-mini)",
    )
    common.add_argument(
        "--features-model",
        help=(
            "Model for feature generation (default openai:gpt-5; "
            "use openai:o4-mini for lower cost)"
        ),
    )
    common.add_argument(
        "--mapping-model",
        help="Model for feature mapping (default openai:o4-mini)",
    )
    common.add_argument(
        "--search-model",
        help="Model for web search (default openai:gpt-4o-search-preview)",
    )
    common.add_argument(
        "-v",
        "--verbose",
        action="count",
        default=0,
        help="Increase logging verbosity (-v for info, -vv for debug)",
    )
    common.add_argument(
        "--concurrency",
        type=int,
        help="Number of services to process concurrently",
    )
    common.add_argument(
        "--max-services",
        type=int,
        help="Process at most this many services",
    )
    common.add_argument(
        "--mapping-batch-size",
        type=int,
        help="Number of features per mapping request batch",
    )
    common.add_argument(
        "--mapping-parallel-types",
        action=argparse.BooleanOptionalAction,
        default=None,
        help="Enable or disable parallel mapping type requests",
    )
    common.add_argument(
        "--token-weighting",
        action=argparse.BooleanOptionalAction,
        default=None,
        help="Enable or disable token-based concurrency weighting",
    )
    common.add_argument(
        "--seed",
        type=int,
        help="Seed random number generation for reproducible output",
    )
    common.add_argument(
        "--dry-run",
        action="store_true",
        help="Validate inputs without calling the API",
    )
    common.add_argument(
        "--progress",
        action="store_true",
        help="Display a progress bar during execution",
    )
    common.add_argument(
        "--continue",
        dest="resume",
        action="store_true",
        help="Resume processing using processed_ids.txt",
    )
    common.add_argument(
        "--web-search",
        action=argparse.BooleanOptionalAction,
        default=None,
        help=(
            "Enable web search when prompts need external lookups. "
            "Adds latency and cost"
        ),
    )

    subparsers = parser.add_subparsers(dest="command", required=True)

    amb = subparsers.add_parser(
        "generate-ambitions",
        parents=[common],
        help="Generate service ambitions",
        description="Generate service ambitions",
    )
    amb.add_argument(
        "--input-file",
        default="sample-services.jsonl",
        help="Path to the services JSONL file",
    )
    amb.add_argument(
        "--output-file",
        default="ambitions.jsonl",
        help="File to write the results",
    )
    amb.add_argument(
        "--transcripts-dir",
        help=(
            "Directory to store per-service request/response transcripts. "
            "Defaults to a '_transcripts' folder beside the output file."
        ),
    )
    amb.add_argument(
        "--validate-only",
        action="store_true",
        help="Validate an existing output file and exit",
    )
    amb.add_argument(
        "--expected-output-tokens",
        type=int,
        default=256,
        help="Anticipated tokens per response for concurrency tuning",
    )
    amb.set_defaults(func=_cmd_generate_ambitions)

    evo = subparsers.add_parser(
        "generate-evolution",
        parents=[common],
        help="Generate service evolution",
    )
    evo.add_argument(
        "--input-file",
        default="sample-services.jsonl",
        help="Path to the services JSONL file",
    )
    evo.add_argument(
        "--output-file",
        default="evolution.jsonl",
        help="File to write the results",
    )
    evo.add_argument(
<<<<<<< HEAD
=======
        "--transcripts-dir",
        help=(
            "Directory to store per-service request/response transcripts. "
            "Defaults to a '_transcripts' folder beside the output file."
        ),
    )
    evo.add_argument(
        "--mapping-batch-size",
        type=int,
        help="Number of features per mapping request batch",
    )
    evo.add_argument(
        "--mapping-parallel-types",
        action=argparse.BooleanOptionalAction,
        default=None,
        help="Enable or disable parallel mapping type requests",
    )
    evo.add_argument(
>>>>>>> eb4f4d59
        "--roles-file",
        default="data/roles.json",
        help="Path to the roles definition JSON file",
    )
    evo.set_defaults(func=_cmd_generate_evolution)

    args = parser.parse_args()

    if args.seed is not None:
        random.seed(args.seed)

    _configure_logging(args, settings)

    result = args.func(args, settings)
    if inspect.isawaitable(result):
        # Cast ensures that asyncio.run receives a proper Coroutine
        asyncio.run(cast(Coroutine[Any, Any, Any], result))

    logfire.force_flush()


if __name__ == "__main__":
    # Allow module to be executed as a standalone script
    main()<|MERGE_RESOLUTION|>--- conflicted
+++ resolved
@@ -465,8 +465,6 @@
         help="File to write the results",
     )
     evo.add_argument(
-<<<<<<< HEAD
-=======
         "--transcripts-dir",
         help=(
             "Directory to store per-service request/response transcripts. "
@@ -474,18 +472,6 @@
         ),
     )
     evo.add_argument(
-        "--mapping-batch-size",
-        type=int,
-        help="Number of features per mapping request batch",
-    )
-    evo.add_argument(
-        "--mapping-parallel-types",
-        action=argparse.BooleanOptionalAction,
-        default=None,
-        help="Enable or disable parallel mapping type requests",
-    )
-    evo.add_argument(
->>>>>>> eb4f4d59
         "--roles-file",
         default="data/roles.json",
         help="Path to the roles definition JSON file",
