--- conflicted
+++ resolved
@@ -76,216 +76,6 @@
     init_logfire(settings.logfire_token, diagnostics=settings.diagnostics)
 
 
-<<<<<<< HEAD
-def _prepare_paths(output: Path, resume: bool) -> tuple[Path, Path]:
-    """Return paths used for output and resume tracking."""
-
-    part_path = output.with_suffix(
-        output.suffix + ".tmp" if not resume else output.suffix + ".tmp.part"
-    )
-    processed_path = output.with_name("processed_ids.txt")
-    return part_path, processed_path
-
-
-def _load_resume_state(
-    processed_path: Path, output_path: Path, resume: bool
-) -> tuple[set[str], list[str]]:
-    """Return previously processed IDs and existing output lines."""
-
-    processed_ids = set(read_lines(processed_path)) if resume else set()
-    existing_lines = read_lines(output_path) if resume else []
-    return processed_ids, existing_lines
-
-
-def _ensure_transcripts_dir(path: str | None, output: Path) -> Path:
-    """Create and return the directory used to store transcripts."""
-
-    transcripts_dir = Path(path) if path is not None else output.parent / "_transcripts"
-    transcripts_dir.mkdir(parents=True, exist_ok=True)
-    return transcripts_dir
-
-
-def _load_services_list(
-    input_file: str, max_services: int | None, processed_ids: set[str]
-) -> list[ServiceInput]:
-    """Return services filtered for ``processed_ids`` and ``max_services``."""
-
-    with load_services(Path(input_file)) as svc_iter:
-        if max_services is not None:
-            svc_iter = islice(svc_iter, max_services)
-        return [s for s in svc_iter if s.service_id not in processed_ids]
-
-
-def _save_results(
-    *,
-    resume: bool,
-    part_path: Path,
-    output_path: Path,
-    existing_lines: list[str],
-    processed_ids: set[str],
-    new_ids: set[str],
-    processed_path: Path,
-) -> set[str]:
-    """Persist generated lines and update processed IDs."""
-
-    if resume:
-        new_lines = read_lines(part_path)
-        atomic_write(output_path, [*existing_lines, *new_lines])
-        part_path.unlink(missing_ok=True)
-        processed_ids.update(new_ids)
-    else:
-        os.replace(part_path, output_path)
-        processed_ids = new_ids
-    atomic_write(processed_path, sorted(processed_ids))
-    return processed_ids
-
-
-async def _generate_evolution_for_service(
-    service: ServiceInput,
-    *,
-    factory: ModelFactory,
-    settings,
-    args: argparse.Namespace,
-    system_prompt: str,
-    transcripts_dir: Path | None,
-    role_ids: Sequence[str],
-    lock: asyncio.Lock,
-    output,
-    new_ids: set[str],
-    temp_output_dir: Path | None,
-) -> None:
-    """Generate evolution for ``service`` and record results."""
-
-    desc_name = factory.model_name(
-        "descriptions", args.descriptions_model or args.model
-    )
-    feat_name = factory.model_name("features", args.features_model or args.model)
-    map_name = factory.model_name("mapping", args.mapping_model or args.model)
-    attrs = {
-        "service_id": service.service_id,
-        "service_name": service.name,
-        "descriptions_model": desc_name,
-        "features_model": feat_name,
-        "mapping_model": map_name,
-        "output_path": getattr(output, "name", ""),
-    }
-    with logfire.span("generate_evolution_for_service", attributes=attrs):
-        try:
-            logfire.info(f"Processing service {service.service_id}")
-            SERVICES_PROCESSED.add(1)
-            desc_model = factory.get(
-                "descriptions", args.descriptions_model or args.model
-            )
-            feat_model = factory.get("features", args.features_model or args.model)
-            map_model = factory.get("mapping", args.mapping_model or args.model)
-
-            desc_agent = Agent(desc_model, instructions=system_prompt)
-            feat_agent = Agent(feat_model, instructions=system_prompt)
-            map_agent = Agent(map_model, instructions=system_prompt)
-
-            desc_session = ConversationSession(
-                desc_agent,
-                stage="descriptions",
-                diagnostics=settings.diagnostics,
-                log_prompts=args.allow_prompt_logging,
-                transcripts_dir=transcripts_dir,
-                use_local_cache=args.use_local_cache,
-                cache_mode=args.cache_mode,
-            )
-            feat_session = ConversationSession(
-                feat_agent,
-                stage="features",
-                diagnostics=settings.diagnostics,
-                log_prompts=args.allow_prompt_logging,
-                transcripts_dir=transcripts_dir,
-                use_local_cache=args.use_local_cache,
-                cache_mode=args.cache_mode,
-            )
-            map_session = ConversationSession(
-                map_agent,
-                stage="mapping",
-                diagnostics=settings.diagnostics,
-                log_prompts=args.allow_prompt_logging,
-                transcripts_dir=transcripts_dir,
-                use_local_cache=args.use_local_cache,
-                cache_mode=args.cache_mode,
-            )
-            generator = PlateauGenerator(
-                feat_session,
-                required_count=settings.features_per_role,
-                roles=role_ids,
-                description_session=desc_session,
-                mapping_session=map_session,
-                strict=args.strict,
-                use_local_cache=args.use_local_cache,
-                cache_mode=args.cache_mode,
-            )
-            global _RUN_META
-            if _RUN_META is None:
-                models_map = {
-                    "descriptions": desc_name,
-                    "features": feat_name,
-                    "mapping": map_name,
-                    "search": factory.model_name(
-                        "search", args.search_model or args.model
-                    ),
-                }
-                _, catalogue_hash = load_mapping_items(
-                    loader.MAPPING_DATA_DIR, settings.mapping_sets
-                )
-                context_window = getattr(feat_model, "max_input_tokens", 0)
-                _RUN_META = ServiceMeta(
-                    run_id=str(uuid4()),
-                    seed=args.seed,
-                    models=models_map,
-                    web_search=getattr(factory, "_web_search", False),
-                    mapping_types=sorted(getattr(settings, "mapping_types", {}).keys()),
-                    context_window=context_window,
-                    diagnostics=settings.diagnostics,
-                    catalogue_hash=catalogue_hash,
-                    created=datetime.now(timezone.utc),
-                )
-            evolution = await generator.generate_service_evolution_async(
-                service,
-                transcripts_dir=transcripts_dir,
-                meta=_RUN_META,
-            )
-            record = canonicalise_record(evolution.model_dump(mode="json"))
-            if temp_output_dir is not None:
-                temp_output_dir.mkdir(parents=True, exist_ok=True)
-                atomic_write(
-                    temp_output_dir / f"{service.service_id}.json",
-                    [to_json(record).decode()],
-                )
-            line = to_json(record).decode()
-            async with lock:
-                await asyncio.to_thread(output.write, f"{line}\n")
-                new_ids.add(service.service_id)
-                EVOLUTIONS_GENERATED.add(1)
-                LINES_WRITTEN.add(1)
-            logfire.info(
-                "Generated evolution",
-                service_id=service.service_id,
-                output_path=getattr(output, "name", ""),
-            )
-        except Exception as exc:  # noqa: BLE001
-            quarantine_file = await asyncio.to_thread(
-                _writer.write,
-                "evolution",
-                service.service_id,
-                "schema_mismatch",
-                service.model_dump(),
-            )
-            logfire.exception(
-                "Failed to generate evolution",
-                service_id=service.service_id,
-                error=str(exc),
-                quarantine_file=str(quarantine_file),
-            )
-
-
-=======
->>>>>>> 9aa06098
 async def _cmd_run(
     args: argparse.Namespace, settings, transcripts_dir: Path | None
 ) -> None:
