"""Command-line interface for generating service ambitions and evolutions."""

from __future__ import annotations

import argparse
import asyncio
import inspect
import logging
import os
import random
import sys
from itertools import islice
from pathlib import Path
from typing import Any, Coroutine, Iterable, cast

import logfire  # type: ignore[import-not-found]
from pydantic_ai import Agent
from tqdm import tqdm

from conversation import ConversationSession
from diagnostics import validate_jsonl
from generator import AmbitionModel, ServiceAmbitionGenerator
from loader import (
    configure_prompt_dir,
    load_ambition_prompt,
    load_evolution_prompt,
    load_plateau_definitions,
    load_roles,
)
from model_factory import ModelFactory
from models import ServiceInput
from monitoring import LOG_FILE_NAME, init_logfire
from persistence import atomic_write, read_lines
from plateau_generator import PlateauGenerator
from service_loader import load_services
from settings import load_settings


def _default_plateaus() -> list[str]:
    """Return all plateau names from configuration."""

    return [p.name for p in load_plateau_definitions()]


def _configure_logging(args: argparse.Namespace, settings) -> None:
    """Configure the logging subsystem."""

    # CLI-specified level takes precedence over configured default
    level_name = settings.log_level

    if args.verbose == 1:
        # Single -v flag bumps log level to INFO for clearer output
        level_name = "INFO"
    elif args.verbose >= 2:
        # Two or more -v flags enable DEBUG for deep troubleshooting
        level_name = "DEBUG"

    logging.basicConfig(
        filename=LOG_FILE_NAME,
        level=getattr(logging, level_name.upper(), logging.INFO),
        force=True,
    )
    if settings.logfire_token:
        # Initialize logfire only when a token is configured
        init_logfire(settings.logfire_token)


async def _cmd_generate_ambitions(args: argparse.Namespace, settings) -> None:
    """Generate service ambitions and write them to disk."""

    output_path = Path(args.output_file)
    if args.validate_only:
        count = validate_jsonl(output_path, AmbitionModel)
        logfire.info(f"Validated {count} lines in {output_path}")
        return

    # Load prompt components from the configured directory
    configure_prompt_dir(settings.prompt_dir)
    system_prompt = load_ambition_prompt(settings.context_id, settings.inspiration)

    use_web_search = (
        args.web_search if args.web_search is not None else settings.web_search
    )
    factory = ModelFactory(
        settings.model,
        settings.openai_api_key,
        stage_models=getattr(settings, "models", None),
        reasoning=settings.reasoning,
        seed=args.seed,
        web_search=use_web_search,
    )

    feat_name = factory.model_name("features", args.features_model or args.model)
    logfire.info(f"Generating evolution using features model {feat_name}")
    model_name = factory.model_name("features", args.features_model or args.model)
    logfire.info(f"Generating ambitions using model {model_name}")
    model = factory.get("features", args.features_model or args.model)
    concurrency = args.concurrency or settings.concurrency
    token_weighting = (
        args.token_weighting
        if args.token_weighting is not None
        else settings.token_weighting
    )
    generator = ServiceAmbitionGenerator(
        model,
        concurrency=concurrency,
        batch_size=settings.batch_size,
        request_timeout=settings.request_timeout,
        retries=settings.retries,
        retry_base_delay=settings.retry_base_delay,
        expected_output_tokens=args.expected_output_tokens,
        token_weighting=token_weighting,
    )

    part_path = output_path.with_suffix(
        output_path.suffix + ".tmp"
        if not args.resume
        else output_path.suffix + ".tmp.part"
    )
    processed_path = output_path.with_name("processed_ids.txt")

    processed_ids: set[str] = set(read_lines(processed_path)) if args.resume else set()
    existing_lines: list[str] = read_lines(output_path) if args.resume else []
    transcripts_dir = (
        Path(args.transcripts_dir)
        if args.transcripts_dir is not None
        else output_path.parent / "_transcripts"
    )
    transcripts_dir.mkdir(parents=True, exist_ok=True)

    with load_services(Path(args.input_file)) as svc_iter:
        if args.max_services is not None:
            # Limit processing to the requested number of services.
            svc_iter = islice(svc_iter, args.max_services)

        if args.resume:
            svc_iter = (s for s in svc_iter if s.service_id not in processed_ids)

        show_progress = args.progress and sys.stdout.isatty()
        services_list: list[ServiceInput] | None = None
        services: Iterable[ServiceInput]
        if args.dry_run or show_progress:
            services_list = list(svc_iter)
            services = services_list
        else:
            services = svc_iter

        if args.dry_run:
            logfire.info(f"Validated {len(services_list or [])} services")
            return

        if show_progress:
            progress = tqdm(total=len(services_list or []))
        else:
            progress = None
        new_ids = await generator.generate_async(
            services,
            system_prompt,
            str(part_path),
            progress=progress,
            transcripts_dir=transcripts_dir,
        )
        if progress:
            progress.close()

    if args.resume:
        new_lines = read_lines(part_path)
        atomic_write(output_path, [*existing_lines, *new_lines])
        part_path.unlink(missing_ok=True)
        processed_ids.update(new_ids)
    else:
        os.replace(part_path, output_path)
        processed_ids = new_ids

    atomic_write(processed_path, sorted(processed_ids))
    logfire.info(f"Results written to {output_path}")


async def _cmd_generate_evolution(args: argparse.Namespace, settings) -> None:
    """Generate service evolution summaries."""

    use_web_search = (
        args.web_search if args.web_search is not None else settings.web_search
    )
    factory = ModelFactory(
        settings.model,
        settings.openai_api_key,
        stage_models=getattr(settings, "models", None),
        reasoning=settings.reasoning,
        seed=args.seed,
        web_search=use_web_search,
    )

    configure_prompt_dir(settings.prompt_dir)
    system_prompt = load_evolution_prompt(settings.context_id, settings.inspiration)

    roles = load_roles(Path(args.roles_file))
    role_ids = [r.role_id for r in roles]
    mapping_batch_size = args.mapping_batch_size or settings.mapping_batch_size
    mapping_parallel_types = (
        args.mapping_parallel_types
        if args.mapping_parallel_types is not None
        else settings.mapping_parallel_types
    )

    output_path = Path(args.output_file)
    part_path = output_path.with_suffix(
        output_path.suffix + ".tmp"
        if not args.resume
        else output_path.suffix + ".tmp.part"
    )
    processed_path = output_path.with_name("processed_ids.txt")

    processed_ids: set[str] = set(read_lines(processed_path)) if args.resume else set()
    existing_lines: list[str] = read_lines(output_path) if args.resume else []

    with load_services(Path(args.input_file)) as svc_iter:
        if args.max_services is not None:
            svc_iter = islice(svc_iter, args.max_services)
        services = [s for s in svc_iter if s.service_id not in processed_ids]

    if args.dry_run:
        logfire.info(f"Validated {len(services)} services")
        return

    concurrency = args.concurrency or settings.concurrency
    if concurrency < 1:
        # A zero semaphore would deadlock all tasks, so fail fast on invalid input.
        raise ValueError("concurrency must be a positive integer")
    sem = asyncio.Semaphore(concurrency)
    lock = asyncio.Lock()
    new_ids: set[str] = set()
    show_progress = args.progress and sys.stdout.isatty()
    progress = tqdm(total=len(services)) if show_progress else None

    async def run_one(service: ServiceInput) -> None:
        async with sem:
            try:
                desc_model = factory.get(
                    "descriptions", args.descriptions_model or args.model
                )
                feat_model = factory.get("features", args.features_model or args.model)
                map_model = factory.get("mapping", args.mapping_model or args.model)

                desc_agent = Agent(desc_model, instructions=system_prompt)
                feat_agent = Agent(feat_model, instructions=system_prompt)
                map_agent = Agent(map_model, instructions=system_prompt)

                desc_session = ConversationSession(desc_agent, stage="descriptions")
                feat_session = ConversationSession(feat_agent, stage="features")
                map_session = ConversationSession(map_agent, stage="mapping")
                generator = PlateauGenerator(
                    feat_session,
                    required_count=settings.features_per_role,
                    roles=role_ids,
                    description_session=desc_session,
                    mapping_session=map_session,
                    mapping_batch_size=mapping_batch_size,
                    mapping_parallel_types=mapping_parallel_types,
                )
                evolution = await generator.generate_service_evolution_async(service)
                line = f"{evolution.model_dump_json()}\n"
                async with lock:
                    output.write(line)
                    new_ids.add(service.service_id)
                logfire.info(f"Generated evolution for {service.name}")
            except Exception as exc:  # noqa: BLE001
                quarantine_dir = Path("quarantine")
                quarantine_dir.mkdir(parents=True, exist_ok=True)
                quarantine_file = quarantine_dir / f"{service.service_id}.json"
                quarantine_file.write_text(service.model_dump_json(indent=2))
                logfire.error(f"Failed to generate evolution for {service.name}: {exc}")
            finally:
                if progress:
                    progress.update(1)

    with open(part_path, "w", encoding="utf-8") as output:
        async with asyncio.TaskGroup() as tg:
            for service in services:
                tg.create_task(run_one(service))
    if progress:
        progress.close()

    if args.resume:
        new_lines = read_lines(part_path)
        atomic_write(output_path, [*existing_lines, *new_lines])
        part_path.unlink(missing_ok=True)
        processed_ids.update(new_ids)
    else:
        os.replace(part_path, output_path)
        processed_ids = new_ids

    atomic_write(processed_path, sorted(processed_ids))


def main() -> None:
    """Parse arguments and dispatch to the requested subcommand."""

    settings = load_settings()
    if settings.logfire_token:
        init_logfire(settings.logfire_token)

    parser = argparse.ArgumentParser(
        description="Service ambitions utilities",
        formatter_class=argparse.ArgumentDefaultsHelpFormatter,
    )
    common = argparse.ArgumentParser(add_help=False)
    common.add_argument(
        "--model",
        help="Chat model name. Can also be set via the MODEL env variable.",
    )
    common.add_argument(
        "--descriptions-model",
        help="Model for plateau descriptions",
    )
    common.add_argument(
        "--features-model",
        help="Model for feature generation",
    )
    common.add_argument(
        "--mapping-model",
        help="Model for feature mapping",
    )
    common.add_argument(
        "--search-model",
        help="Model for web search",
    )
    common.add_argument(
        "-v",
        "--verbose",
        action="count",
        default=0,
        help="Increase logging verbosity (-v for info, -vv for debug)",
    )
    common.add_argument(
        "--concurrency",
        type=int,
        help="Number of services to process concurrently",
    )
    common.add_argument(
        "--max-services",
        type=int,
        help="Process at most this many services",
    )
    common.add_argument(
<<<<<<< HEAD
        "--mapping-batch-size",
        type=int,
        help="Number of features per mapping request batch",
    )
    common.add_argument(
        "--mapping-parallel-types",
        action=argparse.BooleanOptionalAction,
        default=None,
        help="Enable or disable parallel mapping type requests",
    )
    common.add_argument(
        "--token-weighting",
        action=argparse.BooleanOptionalAction,
        default=None,
        help="Enable or disable token-based concurrency weighting",
    )
    common.add_argument(
=======
>>>>>>> fb41902c
        "--seed",
        type=int,
        help="Seed random number generation for reproducible output",
    )
    common.add_argument(
        "--dry-run",
        action="store_true",
        help="Validate inputs without calling the API",
    )
    common.add_argument(
        "--progress",
        action="store_true",
        help="Display a progress bar during execution",
    )
    common.add_argument(
        "--continue",
        dest="resume",
        action="store_true",
        help="Resume processing using processed_ids.txt",
    )
    common.add_argument(
        "--web-search",
        action=argparse.BooleanOptionalAction,
        default=None,
        help="Enable or disable web search for model browsing",
    )

    subparsers = parser.add_subparsers(dest="command", required=True)

    amb = subparsers.add_parser(
        "generate-ambitions",
        parents=[common],
        help="Generate service ambitions",
        description="Generate service ambitions",
    )
    amb.add_argument(
        "--input-file",
        default="sample-services.jsonl",
        help="Path to the services JSONL file",
    )
    amb.add_argument(
        "--output-file",
        default="ambitions.jsonl",
        help="File to write the results",
    )
    amb.add_argument(
        "--transcripts-dir",
        help=(
            "Directory to store per-service request/response transcripts. "
            "Defaults to a '_transcripts' folder beside the output file."
        ),
    )
    amb.add_argument(
        "--validate-only",
        action="store_true",
        help="Validate an existing output file and exit",
    )
    amb.add_argument(
        "--expected-output-tokens",
        type=int,
        default=256,
        help="Anticipated tokens per response for concurrency tuning",
    )
    amb.set_defaults(func=_cmd_generate_ambitions)

    evo = subparsers.add_parser(
        "generate-evolution",
        parents=[common],
        help="Generate service evolution",
    )
    evo.add_argument(
        "--input-file",
        default="sample-services.jsonl",
        help="Path to the services JSONL file",
    )
    evo.add_argument(
        "--output-file",
        default="evolution.jsonl",
        help="File to write the results",
    )
    evo.add_argument(
        "--mapping-batch-size",
        type=int,
        help="Number of features per mapping request batch",
    )
    evo.add_argument(
        "--mapping-parallel-types",
        action=argparse.BooleanOptionalAction,
        default=None,
        help="Enable or disable parallel mapping type requests",
    )
    evo.add_argument(
        "--roles-file",
        default="data/roles.json",
        help="Path to the roles definition JSON file",
    )
    evo.set_defaults(func=_cmd_generate_evolution)

    args = parser.parse_args()

    if args.seed is not None:
        random.seed(args.seed)

    _configure_logging(args, settings)

    result = args.func(args, settings)
    if inspect.isawaitable(result):
        # Cast ensures that asyncio.run receives a proper Coroutine
        asyncio.run(cast(Coroutine[Any, Any, Any], result))

    logfire.force_flush()


if __name__ == "__main__":
    # Allow module to be executed as a standalone script
    main()<|MERGE_RESOLUTION|>--- conflicted
+++ resolved
@@ -343,7 +343,6 @@
         help="Process at most this many services",
     )
     common.add_argument(
-<<<<<<< HEAD
         "--mapping-batch-size",
         type=int,
         help="Number of features per mapping request batch",
@@ -361,8 +360,6 @@
         help="Enable or disable token-based concurrency weighting",
     )
     common.add_argument(
-=======
->>>>>>> fb41902c
         "--seed",
         type=int,
         help="Seed random number generation for reproducible output",
