--- conflicted
+++ resolved
@@ -66,11 +66,6 @@
     generator = ServiceAmbitionGenerator(model, concurrency=args.concurrency)
     generator.generate(services, system_prompt, args.output_file)
     logger.info("Results written to %s", args.output_file)
-<<<<<<< HEAD
-=======
-    # Ensure telemetry is persisted before exiting
-    logfire.force_flush()
->>>>>>> d34a6b84
 
 
 def _cmd_generate_evolution(args: argparse.Namespace, settings) -> None:
@@ -95,11 +90,6 @@
             # Persist evolution as a JSON line
             output.write(f"{evolution.model_dump_json()}\n")
             logger.info("Generated evolution for %s", service.name)
-<<<<<<< HEAD
-=======
-    # Flush logs before returning control
-    logfire.force_flush()
->>>>>>> d34a6b84
 
 
 def main() -> None:
