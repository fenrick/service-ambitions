--- conflicted
+++ resolved
@@ -694,23 +694,12 @@
                 try:
                     raw = await session.ask_async(prompt)
                     data = from_json(raw)
-<<<<<<< HEAD
-                else:
-                    data = raw
-            except Exception as exc:
-                logfire.error(f"Invalid JSON from feature response: {exc}")
-                raise ValueError("Agent returned invalid JSON: " + self._service.service_id) from exc
-
-            if not isinstance(data, dict) or "features" not in data:
-                raise ValueError("Agent returned invalid JSON: " + self._service.service_id)
-=======
                 except Exception as exc:
                     logfire.error(f"Invalid JSON from feature response: {exc}")
                     raise ValueError("Agent returned invalid JSON") from exc
 
                 if not isinstance(data, dict) or "features" not in data:
                     raise ValueError("Agent returned invalid JSON")
->>>>>>> 9aa06098
 
                 role_data = data.get("features", {})
             valid, invalid_roles, missing = self._validate_roles(role_data)
