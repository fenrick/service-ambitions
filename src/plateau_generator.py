--- conflicted
+++ resolved
@@ -35,13 +35,10 @@
 from token_scheduler import TokenScheduler
 from token_utils import estimate_tokens
 
-<<<<<<< HEAD
-=======
 A_NON_EMPTY_STRING = "'description' must be a non-empty string"
 
 logfire = cast(Any, _logfire)
 
->>>>>>> 4a435a05
 # Snapshot of plateau definitions sourced from configuration.
 _PLATEAU_DEFS = load_plateau_definitions()
 
