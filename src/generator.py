--- conflicted
+++ resolved
@@ -247,7 +247,6 @@
         self._limiter: AdaptiveSemaphore | None = None
         self._metrics: RollingMetrics | None = None
 
-<<<<<<< HEAD
     def _setup_controls(self) -> None:
         """Ensure rate limiter and metrics are initialised."""
 
@@ -320,8 +319,6 @@
                     self._metrics.record_end_tokens(weight_estimate)
 
     @logfire.instrument()
-=======
->>>>>>> 7fe8df4e
     async def process_service(
         self,
         service: ServiceInput,
@@ -382,98 +379,10 @@
         self._setup_controls()
         queue: asyncio.Queue[tuple[str, str] | None] = asyncio.Queue()
         processed: set[str] = set()
-<<<<<<< HEAD
         writer_task = asyncio.create_task(
             _write_queue(out_path, queue, processed, progress, self.flush_interval)
         )
-=======
-
-        async def writer() -> None:
-            """Consume lines from ``queue`` and write them to disk.
-
-            After every ``flush_interval`` lines the file handle is flushed and
-            synced to disk to reduce the risk of data loss if the process
-            crashes.  This provides stronger durability guarantees than relying
-            solely on the OS to flush buffers asynchronously.
-            """
-
-            with open(out_path, "a", encoding="utf-8") as handle:
-                line_count = 0
-                while True:
-                    item = await queue.get()
-                    if item is None:
-                        break
-                    line, svc_id = item
-                    await asyncio.to_thread(handle.write, f"{line}\n")
-                    processed.add(svc_id)
-                    if progress:
-                        # Updating the progress bar can block, so keep it in writer.
-                        progress.update(1)
-                    line_count += 1
-                    if line_count % self.flush_interval == 0:
-                        # ``flush`` pushes Python's buffers to the OS and
-                        # ``fsync`` asks the OS to commit those bytes to disk.
-                        await asyncio.to_thread(handle.flush)
-                        await asyncio.to_thread(os.fsync, handle.fileno())
-                # Final sync in case the last batch didn't align with
-                # ``flush_interval``.
-                await asyncio.to_thread(handle.flush)
-                await asyncio.to_thread(os.fsync, handle.fileno())
-
-        async def run_one(service: ServiceInput) -> None:
-            """Process a single service and enqueue its JSON line."""
-
-            weight_estimate = 1
-            if self.token_weighting:
-                # Estimate the total tokens for the request and anticipated
-                # response so larger requests reserve more semaphore capacity.
-                service_json = service.model_dump_json()
-                prompt_payload = (self._prompt or "") + service_json
-                weight_estimate = estimate_tokens(
-                    prompt_payload, self.expected_output_tokens
-                )
-
-            limiter = self._limiter
-            if limiter is None:
-                raise RuntimeError("Limiter not initialized")
-            weight = weight_estimate if self.token_weighting else 1
-            async with limiter(weight):
-                if self._metrics and self.token_weighting:
-                    self._metrics.record_start_tokens(weight_estimate)
-                try:
-                    # Record service metadata on the span so that traces include the
-                    # originating service identifier and customer segment.
-                    with logfire.span("process_service") as span:
-                        span.set_attribute("service.id", service.service_id)
-                        if service.customer_type:
-                            span.set_attribute("customer_type", service.customer_type)
-                        logfire.info(f"Processing service {service.name}")
-                        try:
-                            result = await self.process_service(service)
-                        except Exception as exc:
-                            # Continue processing other services but record the failure.
-                            msg = f"Failed to process service {service.name}: {exc}"
-                            logfire.error(msg)
-                            return
-                        line = AmbitionModel.model_validate(result).model_dump_json()
-                        if transcripts_dir is not None:
-                            payload = {
-                                "request": service.model_dump(),
-                                "response": json.loads(line),
-                            }
-                            path = transcripts_dir / f"{service.service_id}.json"
-                            await asyncio.to_thread(
-                                path.write_text,
-                                json.dumps(payload, ensure_ascii=False),
-                                encoding="utf-8",
-                            )
-                        await queue.put((line, service.service_id))
-                finally:
-                    if self._metrics and self.token_weighting:
-                        self._metrics.record_end_tokens(weight_estimate)
-
-        writer_task = asyncio.create_task(writer())
->>>>>>> 7fe8df4e
+
         services_iter = iter(services)
 
         while True:
